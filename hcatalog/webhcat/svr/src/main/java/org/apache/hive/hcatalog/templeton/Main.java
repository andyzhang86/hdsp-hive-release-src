--- conflicted
+++ resolved
@@ -290,11 +290,7 @@
       * This is added in Hive 0.13 and should be de-supported in 0.15*/
         String userName = request.getParameter(PseudoAuthenticator.USER_NAME);
         if(userName != null) {
-<<<<<<< HEAD
-          LOG.warn(PseudoAuthenticator.USER_NAME +
-=======
           LOG.warn(PseudoAuthenticator.USER_NAME + 
->>>>>>> c043ea49
             " is sent as form parameter which is deprecated as of Hive 0.13.  Should send it in the query string.");
         }
         return userName;

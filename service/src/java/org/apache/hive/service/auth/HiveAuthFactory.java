--- conflicted
+++ resolved
@@ -32,10 +32,7 @@
 import org.apache.hadoop.hive.conf.HiveConf.ConfVars;
 import org.apache.hadoop.hive.shims.ShimLoader;
 import org.apache.hadoop.hive.thrift.HadoopThriftAuthBridge;
-<<<<<<< HEAD
 import org.apache.hadoop.security.UserGroupInformation;
-=======
->>>>>>> c043ea49
 import org.apache.hive.service.cli.HiveSQLException;
 import org.apache.hive.service.cli.thrift.ThriftCLIService;
 import org.apache.hadoop.security.UserGroupInformation;
@@ -72,10 +69,7 @@
 
   private HadoopThriftAuthBridge.Server saslServer = null;
   private String authTypeStr;
-<<<<<<< HEAD
   private final String transportMode;
-=======
->>>>>>> c043ea49
   private final HiveConf conf;
 
   public static final String HS2_PROXY_USER = "hive.server2.proxy.user";
@@ -92,7 +86,6 @@
         authTypeStr = AuthTypes.NOSASL.getAuthName();
       }
     }
-<<<<<<< HEAD
     else {
       if (authTypeStr == null) {
         authTypeStr = AuthTypes.NONE.getAuthName();
@@ -109,21 +102,6 @@
           throw new TTransportException("Failed to start token manager", e);
         }
       }
-=======
-    if (authTypeStr.equalsIgnoreCase(AuthTypes.KERBEROS.getAuthName())
-        && ShimLoader.getHadoopShims().isSecureShimImpl()) {
-      saslServer = ShimLoader.getHadoopThriftAuthBridge().createServer(
-        conf.getVar(ConfVars.HIVE_SERVER2_KERBEROS_KEYTAB),
-        conf.getVar(ConfVars.HIVE_SERVER2_KERBEROS_PRINCIPAL)
-        );
-      // start delegation token manager
-      try {
-        saslServer.startDelegationTokenSecretManager(conf, null);
-      } catch (IOException e) {
-        throw new TTransportException("Failed to start token manager", e);
-      }
-
->>>>>>> c043ea49
     }
   }
 
@@ -194,11 +172,7 @@
     return saslServer != null ? saslServer.getRemoteAddress().toString() : null;
   }
 
-<<<<<<< HEAD
   // Perform kerberos login using the hadoop shim API if the configuration is available
-=======
-  /* perform kerberos login using the hadoop shim API if the configuration is available */
->>>>>>> c043ea49
   public static void loginFromKeytab(HiveConf hiveConf) throws IOException {
     String principal = hiveConf.getVar(ConfVars.HIVE_SERVER2_KERBEROS_PRINCIPAL);
     String keyTabFile = hiveConf.getVar(ConfVars.HIVE_SERVER2_KERBEROS_KEYTAB);
@@ -323,7 +297,7 @@
       }
       if (!proxyUser.equalsIgnoreCase(realUser)) {
         ShimLoader.getHadoopShims().
-        authorizeProxyAccess(proxyUser, sessionUgi, ipAddress, hiveConf);
+          authorizeProxyAccess(proxyUser, sessionUgi, ipAddress, hiveConf);
       }
     } catch (IOException e) {
       throw new HiveSQLException("Failed to validate proxy privilage of " + realUser +
@@ -331,81 +305,4 @@
     }
   }
 
-  // retrieve delegation token for the given user
-  public String getDelegationToken(String owner, String renewer) throws HiveSQLException {
-    if (saslServer == null) {
-      throw new HiveSQLException(
-          "Delegation token only supported over kerberos authentication");
-    }
-
-    try {
-      String tokenStr = saslServer.getDelegationTokenWithService(owner, renewer, HS2_CLIENT_TOKEN);
-      if (tokenStr == null || tokenStr.isEmpty()) {
-        throw new HiveSQLException("Received empty retrieving delegation token for user " + owner);
-      }
-      return tokenStr;
-    } catch (IOException e) {
-      throw new HiveSQLException("Error retrieving delegation token for user " + owner, e);
-    } catch (InterruptedException e) {
-      throw new HiveSQLException("delegation token retrieval interrupted", e);
-    }
-  }
-
-  // cancel given delegation token
-  public void cancelDelegationToken(String delegationToken) throws HiveSQLException {
-    if (saslServer == null) {
-      throw new HiveSQLException(
-          "Delegation token only supported over kerberos authentication");
-    }
-    try {
-      saslServer.cancelDelegationToken(delegationToken);
-    } catch (IOException e) {
-      throw new HiveSQLException("Error canceling delegation token " + delegationToken, e);
-    }
-  }
-
-  public void renewDelegationToken(String delegationToken) throws HiveSQLException {
-    if (saslServer == null) {
-      throw new HiveSQLException(
-          "Delegation token only supported over kerberos authentication");
-    }
-    try {
-      saslServer.renewDelegationToken(delegationToken);
-    } catch (IOException e) {
-      throw new HiveSQLException("Error renewing delegation token " + delegationToken, e);
-    }
-  }
-
-  public String getUserFromToken(String delegationToken) throws HiveSQLException {
-    if (saslServer == null) {
-      throw new HiveSQLException(
-          "Delegation token only supported over kerberos authentication");
-    }
-    try {
-      return saslServer.getUserFromToken(delegationToken);
-    } catch (IOException e) {
-      throw new HiveSQLException("Error extracting user from delegation token " + delegationToken, e);
-    }
-  }
-
-  public static void verifyProxyAccess(String realUser, String proxyUser, String ipAddress,
-      HiveConf hiveConf) throws HiveSQLException {
-    UserGroupInformation sessionUgi;
-
-    try {
-      if (ShimLoader.getHadoopShims().isSecurityEnabled()) {
-        sessionUgi = ShimLoader.getHadoopShims().createProxyUser(realUser);
-      } else {
-        sessionUgi = ShimLoader.getHadoopShims().createRemoteUser(realUser, null);
-      }
-      if (!proxyUser.equalsIgnoreCase(realUser)) {
-        ShimLoader.getHadoopShims().
-          authorizeProxyAccess(proxyUser, sessionUgi, ipAddress, hiveConf);
-      }
-    } catch (IOException e) {
-      throw new HiveSQLException("Failed to validate proxy privilage of " + realUser +
-          " for " + proxyUser, e);
-    }
-  }
-
 }
/**
 * Licensed to the Apache Software Foundation (ASF) under one
 * or more contributor license agreements.  See the NOTICE file
 * distributed with this work for additional information
 * regarding copyright ownership.  The ASF licenses this file
 * to you under the Apache License, Version 2.0 (the
 * "License"); you may not use this file except in compliance
 * with the License.  You may obtain a copy of the License at
 *
 *     http://www.apache.org/licenses/LICENSE-2.0
 *
 * Unless required by applicable law or agreed to in writing, software
 * distributed under the License is distributed on an "AS IS" BASIS,
 * WITHOUT WARRANTIES OR CONDITIONS OF ANY KIND, either express or implied.
 * See the License for the specific language governing permissions and
 * limitations under the License.
 */

package org.apache.hive.jdbc;

import java.io.FileInputStream;
import java.io.IOException;
import java.security.KeyStore;
import java.sql.Array;
import java.sql.Blob;
import java.sql.CallableStatement;
import java.sql.Clob;
import java.sql.Connection;
import java.sql.DatabaseMetaData;
import java.sql.DriverManager;
import java.sql.NClob;
import java.sql.PreparedStatement;
import java.sql.ResultSet;
import java.sql.SQLClientInfoException;
import java.sql.SQLException;
import java.sql.SQLWarning;
import java.sql.SQLXML;
import java.sql.Savepoint;
import java.sql.Statement;
import java.sql.Struct;
import java.util.HashMap;
import java.util.LinkedList;
import java.util.List;
import java.util.Map;
import java.util.Map.Entry;
import java.util.Properties;
import java.util.concurrent.Executor;
import java.util.concurrent.TimeUnit;

import javax.security.sasl.Sasl;
import javax.security.sasl.SaslException;

import org.apache.commons.logging.Log;
import org.apache.commons.logging.LogFactory;
import org.apache.hadoop.hive.conf.HiveConf;
import org.apache.hadoop.hive.ql.session.SessionState;
import org.apache.hadoop.hive.shims.ShimLoader;
import org.apache.hive.service.auth.HiveAuthFactory;
import org.apache.hive.service.auth.KerberosSaslHelper;
import org.apache.hive.service.auth.PlainSaslHelper;
import org.apache.hive.service.auth.SaslQOP;
import org.apache.hive.service.cli.thrift.EmbeddedThriftBinaryCLIService;
import org.apache.hive.service.cli.thrift.TCLIService;
import org.apache.hive.service.cli.thrift.TCancelDelegationTokenReq;
import org.apache.hive.service.cli.thrift.TCancelDelegationTokenResp;
import org.apache.hive.service.cli.thrift.TCloseSessionReq;
import org.apache.hive.service.cli.thrift.TGetDelegationTokenReq;
import org.apache.hive.service.cli.thrift.TGetDelegationTokenResp;
import org.apache.hive.service.cli.thrift.TOpenSessionReq;
import org.apache.hive.service.cli.thrift.TOpenSessionResp;
import org.apache.hive.service.cli.thrift.TProtocolVersion;
import org.apache.hive.service.cli.thrift.TRenewDelegationTokenReq;
import org.apache.hive.service.cli.thrift.TRenewDelegationTokenResp;
import org.apache.hive.service.cli.thrift.TSessionHandle;
import org.apache.http.HttpRequestInterceptor;
import org.apache.http.conn.scheme.Scheme;
import org.apache.http.conn.ssl.SSLSocketFactory;
import org.apache.http.impl.client.DefaultHttpClient;
import org.apache.thrift.TException;
import org.apache.thrift.protocol.TBinaryProtocol;
import org.apache.thrift.transport.THttpClient;
import org.apache.thrift.transport.TTransport;
import org.apache.thrift.transport.TTransportException;

/**
 * HiveConnection.
 *
 */
public class HiveConnection implements java.sql.Connection {
  public static final Log LOG = LogFactory.getLog(HiveConnection.class.getName());
  private static final String HIVE_AUTH_TYPE= "auth";
  private static final String HIVE_AUTH_QOP = "sasl.qop";
  private static final String HIVE_AUTH_SIMPLE = "noSasl";
  private static final String HIVE_AUTH_TOKEN = "delegationToken";
  private static final String HIVE_AUTH_USER = "user";
  private static final String HIVE_AUTH_PRINCIPAL = "principal";
  private static final String HIVE_AUTH_PASSWD = "password";
  private static final String HIVE_AUTH_KERBEROS_AUTH_TYPE = "kerberosAuthType";
  private static final String HIVE_AUTH_KERBEROS_AUTH_TYPE_FROM_SUBJECT = "fromSubject";
  private static final String HIVE_ANONYMOUS_USER = "anonymous";
  private static final String HIVE_ANONYMOUS_PASSWD = "anonymous";
  private static final String HIVE_USE_SSL = "ssl";
  private static final String HIVE_SSL_TRUST_STORE = "sslTrustStore";
  private static final String HIVE_SSL_TRUST_STORE_PASSWORD = "trustStorePassword";
  private static final String HIVE_VAR_PREFIX = "hivevar:";
  private static final String HIVE_CONF_PREFIX = "hiveconf:";
  // Currently supports JKS keystore format
  // See HIVE-6286 (Add support for PKCS12 keystore format)
  private static final String HIVE_SSL_TRUST_STORE_TYPE = "JKS";

  private final String jdbcURI;
  private final String host;
  private final int port;
  private final Map<String, String> sessConfMap;
  private final Map<String, String> hiveConfMap;
  private final Map<String, String> hiveVarMap;
  private final boolean isEmbeddedMode;
  private TTransport transport;
  private TCLIService.Iface client;   // todo should be replaced by CliServiceClient
  private boolean isClosed = true;
  private SQLWarning warningChain = null;
  private TSessionHandle sessHandle = null;
  private final List<TProtocolVersion> supportedProtocols = new LinkedList<TProtocolVersion>();
  private int loginTimeout = 0;
  private TProtocolVersion protocol;

  public HiveConnection(String uri, Properties info) throws SQLException {
    setupLoginTimeout();
    jdbcURI = uri;
    // parse the connection uri
    Utils.JdbcConnectionParams connParams;
    try {
      connParams = Utils.parseURL(uri);
    } catch (IllegalArgumentException e) {
      throw new SQLException(e);
    }
    // extract parsed connection parameters:
    // JDBC URL: jdbc:hive2://<host>:<port>/dbName;sess_var_list?hive_conf_list#hive_var_list
    // each list: <key1>=<val1>;<key2>=<val2> and so on
    // sess_var_list -> sessConfMap
    // hive_conf_list -> hiveConfMap
    // hive_var_list -> hiveVarMap
    host = connParams.getHost();
    port = connParams.getPort();
    sessConfMap = connParams.getSessionVars();
    hiveConfMap = connParams.getHiveConfs();

    hiveVarMap = connParams.getHiveVars();
    for (Map.Entry<Object, Object> kv : info.entrySet()) {
      if ((kv.getKey() instanceof String)) {
        String key = (String) kv.getKey();
        if (key.startsWith(HIVE_VAR_PREFIX)) {
          hiveVarMap.put(key.substring(HIVE_VAR_PREFIX.length()), info.getProperty(key));
        } else if (key.startsWith(HIVE_CONF_PREFIX)) {
          hiveConfMap.put(key.substring(HIVE_CONF_PREFIX.length()), info.getProperty(key));
        }
      }
    }

    isEmbeddedMode = connParams.isEmbeddedMode();

    if (isEmbeddedMode) {
      client = new EmbeddedThriftBinaryCLIService();
    } else {
      // extract user/password from JDBC connection properties if its not supplied in the
      // connection URL
      if (info.containsKey(HIVE_AUTH_USER)) {
        sessConfMap.put(HIVE_AUTH_USER, info.getProperty(HIVE_AUTH_USER));
        if (info.containsKey(HIVE_AUTH_PASSWD)) {
          sessConfMap.put(HIVE_AUTH_PASSWD, info.getProperty(HIVE_AUTH_PASSWD));
        }
      }
      if (info.containsKey(HIVE_AUTH_TYPE)) {
        sessConfMap.put(HIVE_AUTH_TYPE, info.getProperty(HIVE_AUTH_TYPE));
      }
      // open the client transport
      openTransport();
      // set up the client
      client = new TCLIService.Client(new TBinaryProtocol(transport));
    }

    // add supported protocols
    supportedProtocols.add(TProtocolVersion.HIVE_CLI_SERVICE_PROTOCOL_V1);
    supportedProtocols.add(TProtocolVersion.HIVE_CLI_SERVICE_PROTOCOL_V2);
    supportedProtocols.add(TProtocolVersion.HIVE_CLI_SERVICE_PROTOCOL_V3);
    supportedProtocols.add(TProtocolVersion.HIVE_CLI_SERVICE_PROTOCOL_V4);
    supportedProtocols.add(TProtocolVersion.HIVE_CLI_SERVICE_PROTOCOL_V5);
    supportedProtocols.add(TProtocolVersion.HIVE_CLI_SERVICE_PROTOCOL_V6);
    supportedProtocols.add(TProtocolVersion.HIVE_CLI_SERVICE_PROTOCOL_V7);

    // open client session
    openSession(connParams.getSessionVars());

    configureConnection(connParams.getDbName());
  }

  private void openTransport() throws SQLException {
    // TODO: Refactor transport creation to a factory, it's getting uber messy here
    transport = isHttpTransportMode() ? createHttpTransport() : createBinaryTransport();
    try {
      if (!transport.isOpen()) {
        transport.open();
      }
    } catch (TTransportException e) {
      throw new SQLException("Could not open connection to "
          + jdbcURI + ": " + e.getMessage(), " 08S01", e);
    }
  }

  private String getServerHttpUrl(boolean useSsl) {
    // Create the http/https url
    // JDBC driver will set up an https url if ssl is enabled, otherwise http
    String schemeName = useSsl ? "https" : "http";
    // http path should begin with "/"
    String httpPath;
    httpPath = hiveConfMap.get(
        HiveConf.ConfVars.HIVE_SERVER2_THRIFT_HTTP_PATH.varname);
    if(httpPath == null) {
      httpPath = "/";
    }
    else if(!httpPath.startsWith("/")) {
      httpPath = "/" + httpPath;
    }
    return schemeName +  "://" + host + ":" + port + httpPath;
  }

  private TTransport createHttpTransport() throws SQLException {
    DefaultHttpClient httpClient;

    boolean useSsl = isSslConnection();

    // Create an http client from the configs
    try {
      httpClient = getHttpClient(useSsl);
    } catch (Exception e) {
      String msg =  "Could not create http connection to " +
          jdbcURI + ". " + e.getMessage();
      throw new SQLException(msg, " 08S01", e);
    }

    try {
      transport = new THttpClient(getServerHttpUrl(useSsl), httpClient);
    }
    catch (TTransportException e) {
      String msg =  "Could not create http connection to " +
          jdbcURI + ". " + e.getMessage();
      throw new SQLException(msg, " 08S01", e);
    }
    return transport;
  }

  private DefaultHttpClient getHttpClient(Boolean useSsl) throws SQLException {
    DefaultHttpClient httpClient = new DefaultHttpClient();
    // Request interceptor for any request pre-processing logic
    HttpRequestInterceptor requestInterceptor;
    // If Kerberos
    if (isKerberosAuthMode()) {
      if (useSsl) {
        String msg = "SSL encryption is currently not supported with " +
            "kerberos authentication";
        throw new SQLException(msg, " 08S01");
      }
      /**
       * Add an interceptor which sets the appropriate header in the request.
       * It does the kerberos authentication and get the final service ticket,
       * for sending to the server before every request.
       */
      requestInterceptor = new HttpKerberosRequestInterceptor(
          sessConfMap.get(HIVE_AUTH_PRINCIPAL), host, getServerHttpUrl(false));
    }
    else {
      /**
       * Add an interceptor to pass username/password in the header.
       * In https mode, the entire information is encrypted
       */
      requestInterceptor = new HttpBasicAuthInterceptor(getUserName(), getPassword());
      // Configure httpClient for SSL
      if (useSsl) {
        String sslTrustStorePath = sessConfMap.get(HIVE_SSL_TRUST_STORE);
        String sslTrustStorePassword = sessConfMap.get(
            HIVE_SSL_TRUST_STORE_PASSWORD);
        KeyStore sslTrustStore;
        SSLSocketFactory socketFactory;

        try {
          if (sslTrustStorePath == null || sslTrustStorePath.isEmpty()) {
            // Create a default socket factory based on standard JSSE trust material
            socketFactory = SSLSocketFactory.getSocketFactory();
          }
          else {
            // Pick trust store config from the given path
            sslTrustStore = KeyStore.getInstance(HIVE_SSL_TRUST_STORE_TYPE);
            sslTrustStore.load(new FileInputStream(sslTrustStorePath),
                sslTrustStorePassword.toCharArray());
            socketFactory = new SSLSocketFactory(sslTrustStore);
          }
          socketFactory.setHostnameVerifier(SSLSocketFactory.ALLOW_ALL_HOSTNAME_VERIFIER);
          Scheme sslScheme = new Scheme("https", 443, socketFactory);
          httpClient.getConnectionManager().getSchemeRegistry().register(sslScheme);
        }
        catch (Exception e) {
          String msg =  "Could not create an https connection to " +
              jdbcURI + ". " + e.getMessage();
          throw new SQLException(msg, " 08S01", e);
        }
      }
    }
    httpClient.addRequestInterceptor(requestInterceptor);
    return httpClient;
  }

  /**
   * Create transport per the connection options
   * Supported transport options are:
   *   - SASL based transports over
   *      + Kerberos
   *      + Delegation token
   *      + SSL
   *      + non-SSL
   *   - Raw (non-SASL) socket
   *
   *   Kerberos and Delegation token supports SASL QOP configurations
   */
  private TTransport createBinaryTransport() throws SQLException {
    try {
      // Handle secure connection if specified
      if (!HIVE_AUTH_SIMPLE.equals(sessConfMap.get(HIVE_AUTH_TYPE))) {
<<<<<<< HEAD
        // KERBEROS client transport
=======
        // If Kerberos
>>>>>>> c043ea49
        Map<String, String> saslProps = new HashMap<String, String>();
        SaslQOP saslQOP = SaslQOP.AUTH;
        if (sessConfMap.containsKey(HIVE_AUTH_PRINCIPAL)) {
          if (sessConfMap.containsKey(HIVE_AUTH_QOP)) {
            try {
              saslQOP = SaslQOP.fromString(sessConfMap.get(HIVE_AUTH_QOP));
            } catch (IllegalArgumentException e) {
              throw new SQLException("Invalid " + HIVE_AUTH_QOP +
                  " parameter. " + e.getMessage(), "42000", e);
            }
          }
          saslProps.put(Sasl.QOP, saslQOP.toString());
          saslProps.put(Sasl.SERVER_AUTH, "true");
          boolean assumeSubject = HIVE_AUTH_KERBEROS_AUTH_TYPE_FROM_SUBJECT.equals(sessConfMap.get(HIVE_AUTH_KERBEROS_AUTH_TYPE));
          transport = KerberosSaslHelper.getKerberosTransport(
              sessConfMap.get(HIVE_AUTH_PRINCIPAL), host,
              HiveAuthFactory.getSocketTransport(host, port, loginTimeout), saslProps, assumeSubject);
        } else {
          // If there's a delegation token available then use token based connection
          String tokenStr = getClientDelegationToken(sessConfMap);
          if (tokenStr != null) {
            transport = KerberosSaslHelper.getTokenTransport(tokenStr,
<<<<<<< HEAD
                host, HiveAuthFactory.getSocketTransport(host, port, loginTimeout), saslProps);
=======
                  host, HiveAuthFactory.getSocketTransport(host, port, loginTimeout), saslProps);
>>>>>>> c043ea49
          } else {
            // we are using PLAIN Sasl connection with user/password
            String userName = sessConfMap.get(HIVE_AUTH_USER);
            if ((userName == null) || userName.isEmpty()) {
              userName = HIVE_ANONYMOUS_USER;
            }
            String passwd = sessConfMap.get(HIVE_AUTH_PASSWD);
            if ((passwd == null) || passwd.isEmpty()) {
              passwd = HIVE_ANONYMOUS_PASSWD;
            }
            String useSslStr = sessConfMap.get(HIVE_USE_SSL);
            if ("true".equalsIgnoreCase(useSslStr)) {
              // get SSL socket
              String sslTrustStore = sessConfMap.get(HIVE_SSL_TRUST_STORE);
              String sslTrustStorePassword = sessConfMap.get(HIVE_SSL_TRUST_STORE_PASSWORD);
              if (sslTrustStore == null || sslTrustStore.isEmpty()) {
                transport = HiveAuthFactory.getSSLSocket(host, port, loginTimeout);
              } else {
                transport = HiveAuthFactory.getSSLSocket(host, port, loginTimeout,
<<<<<<< HEAD
                    sslTrustStore, sslTrustStorePassword);
=======
                  sslTrustStore, sslTrustStorePassword);
>>>>>>> c043ea49
              }
            } else {
              // get non-SSL socket transport
              transport = HiveAuthFactory.getSocketTransport(host, port, loginTimeout);
            }
<<<<<<< HEAD
            // Overlay the SASL transport on top of the base socket transport (SSL or non-SSL)
            transport = PlainSaslHelper.getPlainTransport(userName, passwd, transport);
=======
          // Overlay the SASL transport on top of the base socket transport (SSL or non-SSL)
          transport = PlainSaslHelper.getPlainTransport(userName, passwd, transport);
>>>>>>> c043ea49
          }
        }
      } else {
        // Raw socket connection (non-sasl)
        transport = HiveAuthFactory.getSocketTransport(host, port, loginTimeout);
      }
    } catch (SaslException e) {
      throw new SQLException("Could not create secure connection to "
          + jdbcURI + ": " + e.getMessage(), " 08S01", e);
    } catch (TTransportException e) {
      throw new SQLException("Could not create connection to "
          + jdbcURI + ": " + e.getMessage(), " 08S01", e);
    }
    return transport;
  }

  // Lookup the delegation token. First in the connection URL, then Configuration
  private String getClientDelegationToken(Map<String, String> jdbcConnConf)
      throws SQLException {
    String tokenStr = null;
    if (HIVE_AUTH_TOKEN.equalsIgnoreCase(jdbcConnConf.get(HIVE_AUTH_TYPE))) {
      // check delegation token in job conf if any
      try {
        tokenStr = ShimLoader.getHadoopShims().
            getTokenStrForm(HiveAuthFactory.HS2_CLIENT_TOKEN);
      } catch (IOException e) {
        throw new SQLException("Error reading token ", e);
      }
    }
    return tokenStr;
  }

<<<<<<< HEAD
=======
  // Lookup the delegation token. First in the connection URL, then Configuration
  private String getClientDelegationToken(Map<String, String> jdbcConnConf)
      throws SQLException {
    String tokenStr = null;
    if (HIVE_AUTH_TOKEN.equalsIgnoreCase(jdbcConnConf.get(HIVE_AUTH_TYPE))) {
      // check delegation token in job conf if any
      try {
        tokenStr = ShimLoader.getHadoopShims().
            getTokenStrForm(HiveAuthFactory.HS2_CLIENT_TOKEN);
      } catch (IOException e) {
        throw new SQLException("Error reading token ", e);
      }
    }
    return tokenStr;
  }

>>>>>>> c043ea49
  private void openSession(Map<String, String> sessVars) throws SQLException {
    TOpenSessionReq openReq = new TOpenSessionReq();

    // set the session configuration
    if (sessVars.containsKey(HiveAuthFactory.HS2_PROXY_USER)) {
      Map<String, String> openConf = new HashMap<String, String>();
      openConf.put(HiveAuthFactory.HS2_PROXY_USER,
          sessVars.get(HiveAuthFactory.HS2_PROXY_USER));
      openReq.setConfiguration(openConf);
    }

    try {
      TOpenSessionResp openResp = client.OpenSession(openReq);

      // validate connection
      Utils.verifySuccess(openResp.getStatus());
      if (!supportedProtocols.contains(openResp.getServerProtocolVersion())) {
        throw new TException("Unsupported Hive2 protocol");
      }
      protocol = openResp.getServerProtocolVersion();
      sessHandle = openResp.getSessionHandle();
    } catch (TException e) {
      LOG.error("Error opening session", e);
      throw new SQLException("Could not establish connection to "
          + jdbcURI + ": " + e.getMessage(), " 08S01", e);
    }
    isClosed = false;
  }

  private void configureConnection(String dbName) throws SQLException {
    // set the hive variable in session state for local mode
    if (isEmbeddedMode) {
      if (!hiveVarMap.isEmpty()) {
        SessionState.get().setHiveVariables(hiveVarMap);
      }
    } else {
      // for remote JDBC client, try to set the conf var using 'set foo=bar'
      Statement stmt = createStatement();
      for (Entry<String, String> hiveConf : hiveConfMap.entrySet()) {
        stmt.execute("set " + hiveConf.getKey() + "=" + hiveConf.getValue());
      }

      // For remote JDBC client, try to set the hive var using 'set hivevar:key=value'
      for (Entry<String, String> hiveVar : hiveVarMap.entrySet()) {
        stmt.execute("set hivevar:" + hiveVar.getKey() + "=" + hiveVar.getValue());
      }
      // if the client is setting a non-default db, then switch the database
      if (!Utils.DEFAULT_DATABASE.equalsIgnoreCase(dbName)) {
        stmt.execute("use " + dbName);
      }
      stmt.close();
    }
  }

  /**
   * @return username from sessConfMap
   */
  private String getUserName() {
    return getSessionValue(HIVE_AUTH_USER, HIVE_ANONYMOUS_USER);
  }

  /**
   * @return password from sessConfMap
   */
  private String getPassword() {
    return getSessionValue(HIVE_AUTH_PASSWD, HIVE_ANONYMOUS_PASSWD);
  }

  private boolean isSslConnection() {
    return "true".equalsIgnoreCase(sessConfMap.get(HIVE_USE_SSL));
  }

  private boolean isKerberosAuthMode() {
    return !HIVE_AUTH_SIMPLE.equals(sessConfMap.get(HIVE_AUTH_TYPE))
        && sessConfMap.containsKey(HIVE_AUTH_PRINCIPAL);
  }

  private boolean isHttpTransportMode() {
    String transportMode =
        hiveConfMap.get(HiveConf.ConfVars.HIVE_SERVER2_TRANSPORT_MODE.varname);
    if(transportMode != null && (transportMode.equalsIgnoreCase("http"))) {
      return true;
    }
    return false;
  }

  /**
   * Lookup varName in sessConfMap, if its null or empty return the default
   * value varDefault
   * @param varName
   * @param varDefault
   * @return
   */
  private String getSessionValue(String varName, String varDefault) {
    String varValue = sessConfMap.get(varName);
    if ((varValue == null) || varValue.isEmpty()) {
      varValue = varDefault;
    }
    return varValue;
  }

  // copy loginTimeout from driver manager. Thrift timeout needs to be in millis
  private void setupLoginTimeout() {
    long timeOut = TimeUnit.SECONDS.toMillis(DriverManager.getLoginTimeout());
    if (timeOut > Integer.MAX_VALUE) {
      loginTimeout = Integer.MAX_VALUE;
    } else {
      loginTimeout = (int) timeOut;
    }
  }

  public void abort(Executor executor) throws SQLException {
    // JDK 1.7
    throw new SQLException("Method not supported");
  }

  public String getDelegationToken(String owner, String renewer) throws SQLException {
    TGetDelegationTokenReq req = new TGetDelegationTokenReq(sessHandle, owner, renewer);
    try {
      TGetDelegationTokenResp tokenResp = client.GetDelegationToken(req);
      Utils.verifySuccess(tokenResp.getStatus());
      return tokenResp.getDelegationToken();
    } catch (TException e) {
      throw new SQLException("Could not retrieve token: " +
<<<<<<< HEAD
          e.getMessage(), " 08S01", e);
=======
            e.getMessage(), " 08S01", e);
>>>>>>> c043ea49
    }
  }

  public void cancelDelegationToken(String tokenStr) throws SQLException {
    TCancelDelegationTokenReq cancelReq = new TCancelDelegationTokenReq(sessHandle, tokenStr);
    try {
      TCancelDelegationTokenResp cancelResp =
<<<<<<< HEAD
          client.CancelDelegationToken(cancelReq);
=======
              client.CancelDelegationToken(cancelReq);
>>>>>>> c043ea49
      Utils.verifySuccess(cancelResp.getStatus());
      return;
    } catch (TException e) {
      throw new SQLException("Could not cancel token: " +
<<<<<<< HEAD
          e.getMessage(), " 08S01", e);
=======
            e.getMessage(), " 08S01", e);
>>>>>>> c043ea49
    }
  }

  public void renewDelegationToken(String tokenStr) throws SQLException {
    TRenewDelegationTokenReq cancelReq = new TRenewDelegationTokenReq(sessHandle, tokenStr);
    try {
      TRenewDelegationTokenResp renewResp =
<<<<<<< HEAD
          client.RenewDelegationToken(cancelReq);
=======
              client.RenewDelegationToken(cancelReq);
>>>>>>> c043ea49
      Utils.verifySuccess(renewResp.getStatus());
      return;
    } catch (TException e) {
      throw new SQLException("Could not renew token: " +
<<<<<<< HEAD
          e.getMessage(), " 08S01", e);
=======
            e.getMessage(), " 08S01", e);
>>>>>>> c043ea49
    }
  }

  /*
   * (non-Javadoc)
   *
   * @see java.sql.Connection#clearWarnings()
   */

  @Override
  public void clearWarnings() throws SQLException {
    warningChain = null;
  }

  /*
   * (non-Javadoc)
   *
   * @see java.sql.Connection#close()
   */

  @Override
  public void close() throws SQLException {
    if (!isClosed) {
      TCloseSessionReq closeReq = new TCloseSessionReq(sessHandle);
      try {
        client.CloseSession(closeReq);
      } catch (TException e) {
        throw new SQLException("Error while cleaning up the server resources", e);
      } finally {
        isClosed = true;
        if (transport != null) {
          transport.close();
        }
      }
    }
  }

  /*
   * (non-Javadoc)
   *
   * @see java.sql.Connection#commit()
   */

  @Override
  public void commit() throws SQLException {
    // TODO Auto-generated method stub
    throw new SQLException("Method not supported");
  }

  /*
   * (non-Javadoc)
   *
   * @see java.sql.Connection#createArrayOf(java.lang.String,
   * java.lang.Object[])
   */

  @Override
  public Array createArrayOf(String arg0, Object[] arg1) throws SQLException {
    // TODO Auto-generated method stub
    throw new SQLException("Method not supported");
  }

  /*
   * (non-Javadoc)
   *
   * @see java.sql.Connection#createBlob()
   */

  @Override
  public Blob createBlob() throws SQLException {
    // TODO Auto-generated method stub
    throw new SQLException("Method not supported");
  }

  /*
   * (non-Javadoc)
   *
   * @see java.sql.Connection#createClob()
   */

  @Override
  public Clob createClob() throws SQLException {
    // TODO Auto-generated method stub
    throw new SQLException("Method not supported");
  }

  /*
   * (non-Javadoc)
   *
   * @see java.sql.Connection#createNClob()
   */

  @Override
  public NClob createNClob() throws SQLException {
    // TODO Auto-generated method stub
    throw new SQLException("Method not supported");
  }

  /*
   * (non-Javadoc)
   *
   * @see java.sql.Connection#createSQLXML()
   */

  @Override
  public SQLXML createSQLXML() throws SQLException {
    // TODO Auto-generated method stub
    throw new SQLException("Method not supported");
  }

  /**
   * Creates a Statement object for sending SQL statements to the database.
   *
   * @throws SQLException
   *           if a database access error occurs.
   * @see java.sql.Connection#createStatement()
   */

  @Override
  public Statement createStatement() throws SQLException {
    if (isClosed) {
      throw new SQLException("Can't create Statement, connection is closed");
    }
    return new HiveStatement(this, client, sessHandle);
  }

  /*
   * (non-Javadoc)
   *
   * @see java.sql.Connection#createStatement(int, int)
   */

  @Override
  public Statement createStatement(int resultSetType, int resultSetConcurrency)
      throws SQLException {
    if (resultSetConcurrency != ResultSet.CONCUR_READ_ONLY) {
      throw new SQLException("Statement with resultset concurrency " +
          resultSetConcurrency + " is not supported", "HYC00"); // Optional feature not implemented
    }
    if (resultSetType == ResultSet.TYPE_SCROLL_SENSITIVE) {
      throw new SQLException("Statement with resultset type " + resultSetType +
          " is not supported", "HYC00"); // Optional feature not implemented
    }
    return new HiveStatement(this, client, sessHandle,
        resultSetType == ResultSet.TYPE_SCROLL_INSENSITIVE);
  }

  /*
   * (non-Javadoc)
   *
   * @see java.sql.Connection#createStatement(int, int, int)
   */

  @Override
  public Statement createStatement(int resultSetType, int resultSetConcurrency,
      int resultSetHoldability) throws SQLException {
    // TODO Auto-generated method stub
    throw new SQLException("Method not supported");
  }

  /*
   * (non-Javadoc)
   *
   * @see java.sql.Connection#createStruct(java.lang.String, java.lang.Object[])
   */

  @Override
  public Struct createStruct(String typeName, Object[] attributes)
      throws SQLException {
    // TODO Auto-generated method stub
    throw new SQLException("Method not supported");
  }

  /*
   * (non-Javadoc)
   *
   * @see java.sql.Connection#getAutoCommit()
   */

  @Override
  public boolean getAutoCommit() throws SQLException {
    return true;
  }

  /*
   * (non-Javadoc)
   *
   * @see java.sql.Connection#getCatalog()
   */

  @Override
  public String getCatalog() throws SQLException {
    return "";
  }

  /*
   * (non-Javadoc)
   *
   * @see java.sql.Connection#getClientInfo()
   */

  @Override
  public Properties getClientInfo() throws SQLException {
    // TODO Auto-generated method stub
    throw new SQLException("Method not supported");
  }

  /*
   * (non-Javadoc)
   *
   * @see java.sql.Connection#getClientInfo(java.lang.String)
   */

  @Override
  public String getClientInfo(String name) throws SQLException {
    // TODO Auto-generated method stub
    throw new SQLException("Method not supported");
  }

  /*
   * (non-Javadoc)
   *
   * @see java.sql.Connection#getHoldability()
   */

  @Override
  public int getHoldability() throws SQLException {
    // TODO Auto-generated method stub
    throw new SQLException("Method not supported");
  }

  /*
   * (non-Javadoc)
   *
   * @see java.sql.Connection#getMetaData()
   */

  @Override
  public DatabaseMetaData getMetaData() throws SQLException {
    if (isClosed) {
      throw new SQLException("Connection is closed");
    }
    return new HiveDatabaseMetaData(this, client, sessHandle);
  }

  public int getNetworkTimeout() throws SQLException {
    // JDK 1.7
    throw new SQLException("Method not supported");
  }

  public String getSchema() throws SQLException {
    if (isClosed) {
      throw new SQLException("Connection is closed");
    }
    Statement stmt = createStatement();
    ResultSet res = stmt.executeQuery("SELECT current_database()");
    if (!res.next()) {
      throw new SQLException("Failed to get schema information");
    }
    String schemaName = res.getString(1);
    res.close();
    stmt.close();
    return schemaName;
  }

  /*
   * (non-Javadoc)
   *
   * @see java.sql.Connection#getTransactionIsolation()
   */

  @Override
  public int getTransactionIsolation() throws SQLException {
    return Connection.TRANSACTION_NONE;
  }

  /*
   * (non-Javadoc)
   *
   * @see java.sql.Connection#getTypeMap()
   */

  @Override
  public Map<String, Class<?>> getTypeMap() throws SQLException {
    // TODO Auto-generated method stub
    throw new SQLException("Method not supported");
  }

  /*
   * (non-Javadoc)
   *
   * @see java.sql.Connection#getWarnings()
   */

  @Override
  public SQLWarning getWarnings() throws SQLException {
    return warningChain;
  }

  /*
   * (non-Javadoc)
   *
   * @see java.sql.Connection#isClosed()
   */

  @Override
  public boolean isClosed() throws SQLException {
    return isClosed;
  }

  /*
   * (non-Javadoc)
   *
   * @see java.sql.Connection#isReadOnly()
   */

  @Override
  public boolean isReadOnly() throws SQLException {
    return false;
  }

  /*
   * (non-Javadoc)
   *
   * @see java.sql.Connection#isValid(int)
   */

  @Override
  public boolean isValid(int timeout) throws SQLException {
    // TODO Auto-generated method stub
    throw new SQLException("Method not supported");
  }

  /*
   * (non-Javadoc)
   *
   * @see java.sql.Connection#nativeSQL(java.lang.String)
   */

  @Override
  public String nativeSQL(String sql) throws SQLException {
    // TODO Auto-generated method stub
    throw new SQLException("Method not supported");
  }

  /*
   * (non-Javadoc)
   *
   * @see java.sql.Connection#prepareCall(java.lang.String)
   */

  @Override
  public CallableStatement prepareCall(String sql) throws SQLException {
    // TODO Auto-generated method stub
    throw new SQLException("Method not supported");
  }

  /*
   * (non-Javadoc)
   *
   * @see java.sql.Connection#prepareCall(java.lang.String, int, int)
   */

  @Override
  public CallableStatement prepareCall(String sql, int resultSetType,
      int resultSetConcurrency) throws SQLException {
    // TODO Auto-generated method stub
    throw new SQLException("Method not supported");
  }

  /*
   * (non-Javadoc)
   *
   * @see java.sql.Connection#prepareCall(java.lang.String, int, int, int)
   */

  @Override
  public CallableStatement prepareCall(String sql, int resultSetType,
      int resultSetConcurrency, int resultSetHoldability) throws SQLException {
    // TODO Auto-generated method stub
    throw new SQLException("Method not supported");
  }

  /*
   * (non-Javadoc)
   *
   * @see java.sql.Connection#prepareStatement(java.lang.String)
   */

  @Override
  public PreparedStatement prepareStatement(String sql) throws SQLException {
    return new HivePreparedStatement(this, client, sessHandle, sql);
  }

  /*
   * (non-Javadoc)
   *
   * @see java.sql.Connection#prepareStatement(java.lang.String, int)
   */

  @Override
  public PreparedStatement prepareStatement(String sql, int autoGeneratedKeys)
      throws SQLException {
    return new HivePreparedStatement(this, client, sessHandle, sql);
  }

  /*
   * (non-Javadoc)
   *
   * @see java.sql.Connection#prepareStatement(java.lang.String, int[])
   */

  @Override
  public PreparedStatement prepareStatement(String sql, int[] columnIndexes)
      throws SQLException {
    // TODO Auto-generated method stub
    throw new SQLException("Method not supported");
  }

  /*
   * (non-Javadoc)
   *
   * @see java.sql.Connection#prepareStatement(java.lang.String,
   * java.lang.String[])
   */

  @Override
  public PreparedStatement prepareStatement(String sql, String[] columnNames)
      throws SQLException {
    // TODO Auto-generated method stub
    throw new SQLException("Method not supported");
  }

  /*
   * (non-Javadoc)
   *
   * @see java.sql.Connection#prepareStatement(java.lang.String, int, int)
   */

  @Override
  public PreparedStatement prepareStatement(String sql, int resultSetType,
      int resultSetConcurrency) throws SQLException {
    return new HivePreparedStatement(this, client, sessHandle, sql);
  }

  /*
   * (non-Javadoc)
   *
   * @see java.sql.Connection#prepareStatement(java.lang.String, int, int, int)
   */

  @Override
  public PreparedStatement prepareStatement(String sql, int resultSetType,
      int resultSetConcurrency, int resultSetHoldability) throws SQLException {
    // TODO Auto-generated method stub
    throw new SQLException("Method not supported");
  }

  /*
   * (non-Javadoc)
   *
   * @see java.sql.Connection#releaseSavepoint(java.sql.Savepoint)
   */

  @Override
  public void releaseSavepoint(Savepoint savepoint) throws SQLException {
    // TODO Auto-generated method stub
    throw new SQLException("Method not supported");
  }

  /*
   * (non-Javadoc)
   *
   * @see java.sql.Connection#rollback()
   */

  @Override
  public void rollback() throws SQLException {
    // TODO Auto-generated method stub
    throw new SQLException("Method not supported");
  }

  /*
   * (non-Javadoc)
   *
   * @see java.sql.Connection#rollback(java.sql.Savepoint)
   */

  @Override
  public void rollback(Savepoint savepoint) throws SQLException {
    // TODO Auto-generated method stub
    throw new SQLException("Method not supported");
  }

  /*
   * (non-Javadoc)
   *
   * @see java.sql.Connection#setAutoCommit(boolean)
   */

  @Override
  public void setAutoCommit(boolean autoCommit) throws SQLException {
    if (autoCommit) {
      throw new SQLException("enabling autocommit is not supported");
    }
  }

  /*
   * (non-Javadoc)
   *
   * @see java.sql.Connection#setCatalog(java.lang.String)
   */

  @Override
  public void setCatalog(String catalog) throws SQLException {
    // Per JDBC spec, if the driver does not support catalogs,
    // it will silently ignore this request.
    if (isClosed) {
      throw new SQLException("Connection is closed");
    }
    return;
  }

  /*
   * (non-Javadoc)
   *
   * @see java.sql.Connection#setClientInfo(java.util.Properties)
   */

  @Override
  public void setClientInfo(Properties properties)
      throws SQLClientInfoException {
    // TODO Auto-generated method stub
    throw new SQLClientInfoException("Method not supported", null);
  }

  /*
   * (non-Javadoc)
   *
   * @see java.sql.Connection#setClientInfo(java.lang.String, java.lang.String)
   */

  @Override
  public void setClientInfo(String name, String value)
      throws SQLClientInfoException {
    // TODO Auto-generated method stub
    throw new SQLClientInfoException("Method not supported", null);
  }

  /*
   * (non-Javadoc)
   *
   * @see java.sql.Connection#setHoldability(int)
   */

  @Override
  public void setHoldability(int holdability) throws SQLException {
    // TODO Auto-generated method stub
    throw new SQLException("Method not supported");
  }

  public void setNetworkTimeout(Executor executor, int milliseconds) throws SQLException {
    // JDK 1.7
    throw new SQLException("Method not supported");
  }

  /*
   * (non-Javadoc)
   *
   * @see java.sql.Connection#setReadOnly(boolean)
   */

  @Override
  public void setReadOnly(boolean readOnly) throws SQLException {
    // TODO Auto-generated method stub
    throw new SQLException("Method not supported");
  }

  /*
   * (non-Javadoc)
   *
   * @see java.sql.Connection#setSavepoint()
   */

  @Override
  public Savepoint setSavepoint() throws SQLException {
    // TODO Auto-generated method stub
    throw new SQLException("Method not supported");
  }

  /*
   * (non-Javadoc)
   *
   * @see java.sql.Connection#setSavepoint(java.lang.String)
   */

  @Override
  public Savepoint setSavepoint(String name) throws SQLException {
    // TODO Auto-generated method stub
    throw new SQLException("Method not supported");
  }

  public void setSchema(String schema) throws SQLException {
    // JDK 1.7
    if (isClosed) {
      throw new SQLException("Connection is closed");
    }
    if (schema == null || schema.isEmpty()) {
      throw new SQLException("Schema name is null or empty");
    }
    Statement stmt = createStatement();
    stmt.execute("use " + schema);
    stmt.close();
  }

  /*
   * (non-Javadoc)
   *
   * @see java.sql.Connection#setTransactionIsolation(int)
   */

  @Override
  public void setTransactionIsolation(int level) throws SQLException {
    // TODO: throw an exception?
  }

  /*
   * (non-Javadoc)
   *
   * @see java.sql.Connection#setTypeMap(java.util.Map)
   */

  @Override
  public void setTypeMap(Map<String, Class<?>> map) throws SQLException {
    // TODO Auto-generated method stub
    throw new SQLException("Method not supported");
  }

  /*
   * (non-Javadoc)
   *
   * @see java.sql.Wrapper#isWrapperFor(java.lang.Class)
   */

  @Override
  public boolean isWrapperFor(Class<?> iface) throws SQLException {
    // TODO Auto-generated method stub
    throw new SQLException("Method not supported");
  }

  /*
   * (non-Javadoc)
   *
   * @see java.sql.Wrapper#unwrap(java.lang.Class)
   */

  @Override
  public <T> T unwrap(Class<T> iface) throws SQLException {
    // TODO Auto-generated method stub
    throw new SQLException("Method not supported");
  }

  public TProtocolVersion getProtocol() {
    return protocol;
  }
}<|MERGE_RESOLUTION|>--- conflicted
+++ resolved
@@ -325,11 +325,7 @@
     try {
       // Handle secure connection if specified
       if (!HIVE_AUTH_SIMPLE.equals(sessConfMap.get(HIVE_AUTH_TYPE))) {
-<<<<<<< HEAD
-        // KERBEROS client transport
-=======
         // If Kerberos
->>>>>>> c043ea49
         Map<String, String> saslProps = new HashMap<String, String>();
         SaslQOP saslQOP = SaslQOP.AUTH;
         if (sessConfMap.containsKey(HIVE_AUTH_PRINCIPAL)) {
@@ -352,11 +348,7 @@
           String tokenStr = getClientDelegationToken(sessConfMap);
           if (tokenStr != null) {
             transport = KerberosSaslHelper.getTokenTransport(tokenStr,
-<<<<<<< HEAD
-                host, HiveAuthFactory.getSocketTransport(host, port, loginTimeout), saslProps);
-=======
                   host, HiveAuthFactory.getSocketTransport(host, port, loginTimeout), saslProps);
->>>>>>> c043ea49
           } else {
             // we are using PLAIN Sasl connection with user/password
             String userName = sessConfMap.get(HIVE_AUTH_USER);
@@ -376,23 +368,14 @@
                 transport = HiveAuthFactory.getSSLSocket(host, port, loginTimeout);
               } else {
                 transport = HiveAuthFactory.getSSLSocket(host, port, loginTimeout,
-<<<<<<< HEAD
-                    sslTrustStore, sslTrustStorePassword);
-=======
                   sslTrustStore, sslTrustStorePassword);
->>>>>>> c043ea49
               }
             } else {
               // get non-SSL socket transport
               transport = HiveAuthFactory.getSocketTransport(host, port, loginTimeout);
             }
-<<<<<<< HEAD
-            // Overlay the SASL transport on top of the base socket transport (SSL or non-SSL)
-            transport = PlainSaslHelper.getPlainTransport(userName, passwd, transport);
-=======
           // Overlay the SASL transport on top of the base socket transport (SSL or non-SSL)
           transport = PlainSaslHelper.getPlainTransport(userName, passwd, transport);
->>>>>>> c043ea49
           }
         }
       } else {
@@ -425,25 +408,6 @@
     return tokenStr;
   }
 
-<<<<<<< HEAD
-=======
-  // Lookup the delegation token. First in the connection URL, then Configuration
-  private String getClientDelegationToken(Map<String, String> jdbcConnConf)
-      throws SQLException {
-    String tokenStr = null;
-    if (HIVE_AUTH_TOKEN.equalsIgnoreCase(jdbcConnConf.get(HIVE_AUTH_TYPE))) {
-      // check delegation token in job conf if any
-      try {
-        tokenStr = ShimLoader.getHadoopShims().
-            getTokenStrForm(HiveAuthFactory.HS2_CLIENT_TOKEN);
-      } catch (IOException e) {
-        throw new SQLException("Error reading token ", e);
-      }
-    }
-    return tokenStr;
-  }
-
->>>>>>> c043ea49
   private void openSession(Map<String, String> sessVars) throws SQLException {
     TOpenSessionReq openReq = new TOpenSessionReq();
 
@@ -568,11 +532,7 @@
       return tokenResp.getDelegationToken();
     } catch (TException e) {
       throw new SQLException("Could not retrieve token: " +
-<<<<<<< HEAD
-          e.getMessage(), " 08S01", e);
-=======
             e.getMessage(), " 08S01", e);
->>>>>>> c043ea49
     }
   }
 
@@ -580,20 +540,12 @@
     TCancelDelegationTokenReq cancelReq = new TCancelDelegationTokenReq(sessHandle, tokenStr);
     try {
       TCancelDelegationTokenResp cancelResp =
-<<<<<<< HEAD
-          client.CancelDelegationToken(cancelReq);
-=======
               client.CancelDelegationToken(cancelReq);
->>>>>>> c043ea49
       Utils.verifySuccess(cancelResp.getStatus());
       return;
     } catch (TException e) {
       throw new SQLException("Could not cancel token: " +
-<<<<<<< HEAD
-          e.getMessage(), " 08S01", e);
-=======
             e.getMessage(), " 08S01", e);
->>>>>>> c043ea49
     }
   }
 
@@ -601,20 +553,12 @@
     TRenewDelegationTokenReq cancelReq = new TRenewDelegationTokenReq(sessHandle, tokenStr);
     try {
       TRenewDelegationTokenResp renewResp =
-<<<<<<< HEAD
-          client.RenewDelegationToken(cancelReq);
-=======
               client.RenewDelegationToken(cancelReq);
->>>>>>> c043ea49
       Utils.verifySuccess(renewResp.getStatus());
       return;
     } catch (TException e) {
       throw new SQLException("Could not renew token: " +
-<<<<<<< HEAD
-          e.getMessage(), " 08S01", e);
-=======
             e.getMessage(), " 08S01", e);
->>>>>>> c043ea49
     }
   }
 

--- conflicted
+++ resolved
@@ -1970,7 +1970,6 @@
     return cols;
   }
 
-<<<<<<< HEAD
   // TODO The following two utility methods can be moved to AcidUtils once no class in metastore is relying on them,
   // right now ObjectStore.getAllMmTablesForCleanup is calling these method
   /**
@@ -2025,7 +2024,8 @@
     boolean hasTxn = removedSet.contains(hive_metastoreConstants.TABLE_IS_TRANSACTIONAL),
         hasProps = removedSet.contains(hive_metastoreConstants.TABLE_TRANSACTIONAL_PROPERTIES);
     return hasTxn || hasProps;
-=======
+  }
+
   // given a list of partStats, this function will give you an aggr stats
   public static List<ColumnStatisticsObj> aggrPartitionStats(List<ColumnStatistics> partStats,
       String dbName, String tableName, List<String> partNames, List<String> colNames,
@@ -2177,6 +2177,5 @@
 
   public static double decimalToDouble(Decimal decimal) {
     return new BigDecimal(new BigInteger(decimal.getUnscaled()), decimal.getScale()).doubleValue();
->>>>>>> b82d38aa
   }
 }
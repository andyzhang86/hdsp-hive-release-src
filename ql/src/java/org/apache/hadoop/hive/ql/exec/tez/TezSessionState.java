--- conflicted
+++ resolved
@@ -132,12 +132,8 @@
    * @throws TezException
    */
   public void open(HiveConf conf, List<LocalResource> additionalLr)
-<<<<<<< HEAD
-    throws TezException, IOException, LoginException, IllegalArgumentException, URISyntaxException {
-
-=======
     throws IOException, LoginException, IllegalArgumentException, URISyntaxException, TezException {
->>>>>>> ccd141f9
+
     this.conf = conf;
 
     UserGroupInformation ugi;
@@ -244,15 +240,12 @@
     conf = null;
     appJarLr = null;
     additionalAmFiles = null;
-<<<<<<< HEAD
-=======
   }
 
   public void cleanupScratchDir () throws IOException {
     FileSystem fs = tezScratchDir.getFileSystem(conf);
     fs.delete(tezScratchDir, true);
     tezScratchDir = null;
->>>>>>> ccd141f9
   }
 
   public String getSessionId() {

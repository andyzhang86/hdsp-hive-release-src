--- conflicted
+++ resolved
@@ -120,10 +120,8 @@
   private transient float percentEntriesToFlush = 0.1f;
   
   private transient SoftReference<Object> gcCanary = new SoftReference<Object>(new Object());
-<<<<<<< HEAD
-=======
+
   private transient long gcCanaryFlushes = 0L;
->>>>>>> faa959b1
 
   /**
    * The global key-aggregation hash map.
@@ -256,10 +254,7 @@
       flush(false);
       
       if(gcCanary.get() == null) {
-<<<<<<< HEAD
-=======
         gcCanaryFlushes++;
->>>>>>> faa959b1
         gcCanary = new SoftReference<Object>(new Object()); 
       }
       //Validate that some progress is being made

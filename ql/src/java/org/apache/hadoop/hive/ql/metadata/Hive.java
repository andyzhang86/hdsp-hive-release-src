--- conflicted
+++ resolved
@@ -2983,18 +2983,13 @@
           }
         }
       };
-<<<<<<< HEAD
 
     if (conf.getBoolVar(ConfVars.METASTORE_FASTPATH)) {
       return new SessionHiveMetaStoreClient(conf, hookLoader);
     } else {
-      return RetryingMetaStoreClient.getProxy(conf, hookLoader,
+      return RetryingMetaStoreClient.getProxy(conf, hookLoader, metaCallTimeMap,
           SessionHiveMetaStoreClient.class.getName());
     }
-=======
-    return RetryingMetaStoreClient.getProxy(conf, hookLoader, metaCallTimeMap,
-        SessionHiveMetaStoreClient.class.getName());
->>>>>>> 9ef70fe8
   }
 
   /**

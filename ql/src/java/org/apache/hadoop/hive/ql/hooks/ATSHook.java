/**
 * Licensed to the Apache Software Foundation (ASF) under one
 * or more contributor license agreements.  See the NOTICE file
 * distributed with this work for additional information
 * regarding copyright ownership.  The ASF licenses this file
 * to you under the Apache License, Version 2.0 (the
 * "License"); you may not use this file except in compliance
 * with the License.  You may obtain a copy of the License at
 *
 *     http://www.apache.org/licenses/LICENSE-2.0
 *
 * Unless required by applicable law or agreed to in writing, software
 * distributed under the License is distributed on an "AS IS" BASIS,
 * WITHOUT WARRANTIES OR CONDITIONS OF ANY KIND, either express or implied.
 * See the License for the specific language governing permissions and
 * limitations under the License.
 */
package org.apache.hadoop.hive.ql.hooks;

import java.util.LinkedHashMap;
import java.util.concurrent.ExecutorService;
import java.util.concurrent.Executors;
import java.util.concurrent.TimeUnit;

import org.slf4j.Logger;
import org.slf4j.LoggerFactory;
import org.apache.hadoop.conf.Configuration;
import org.apache.hadoop.hive.conf.HiveConf;
import org.apache.hadoop.hive.ql.QueryPlan;
import org.apache.hadoop.hive.ql.exec.ExplainTask;
import org.apache.hadoop.hive.ql.exec.TaskFactory;
import org.apache.hadoop.hive.ql.exec.Utilities;
import org.apache.hadoop.hive.ql.plan.ExplainWork;
import org.apache.hadoop.util.StringUtils;
import org.apache.hadoop.yarn.api.records.timeline.TimelineEntity;
import org.apache.hadoop.yarn.api.records.timeline.TimelineEvent;
import org.apache.hadoop.yarn.client.api.TimelineClient;
import org.apache.hadoop.yarn.conf.YarnConfiguration;
import org.json.JSONObject;

import com.google.common.util.concurrent.ThreadFactoryBuilder;

/**
 * ATSHook sends query + plan info to Yarn App Timeline Server. To enable (hadoop 2.4 and up) set
 * hive.exec.pre.hooks/hive.exec.post.hooks/hive.exec.failure.hooks to include this class.
 */
public class ATSHook implements ExecuteWithHookContext {

  private static final Logger LOG = LoggerFactory.getLogger(ATSHook.class.getName());
  private static final Object LOCK = new Object();
  private static final int VERSION = 2;
  private static ExecutorService executor;
  private static TimelineClient timelineClient;
  private enum EntityTypes { HIVE_QUERY_ID };
  private enum EventTypes { QUERY_SUBMITTED, QUERY_COMPLETED };
<<<<<<< HEAD
  private enum OtherInfoTypes { QUERY, STATUS, TEZ, MAPRED };
=======

  private enum OtherInfoTypes {
    QUERY, STATUS, TEZ, MAPRED, INVOKER_INFO, THREAD_NAME, VERSION
  };
>>>>>>> 978bed2f
  private enum PrimaryFilterTypes { user, requestuser, operationid };
  private static final int WAIT_TIME = 3;

  public ATSHook() {
    synchronized(LOCK) {
      if (executor == null) {

        executor = Executors.newSingleThreadExecutor(
           new ThreadFactoryBuilder().setDaemon(true).setNameFormat("ATS Logger %d").build());

        YarnConfiguration yarnConf = new YarnConfiguration();
        timelineClient = TimelineClient.createTimelineClient();
        timelineClient.init(yarnConf);
        timelineClient.start();

        Runtime.getRuntime().addShutdownHook(new Thread() {
          @Override
          public void run() {
            try {
              executor.shutdown();
              executor.awaitTermination(WAIT_TIME, TimeUnit.SECONDS);
              executor = null;
            } catch(InterruptedException ie) { /* ignore */ }
            timelineClient.stop();
          }
        });
      }
    }

    LOG.info("Created ATS Hook");
  }

  @Override
  public void run(final HookContext hookContext) throws Exception {
    final long currentTime = System.currentTimeMillis();
    final HiveConf conf = new HiveConf(hookContext.getConf());

    executor.submit(new Runnable() {
        @Override
        public void run() {
          try {
            QueryPlan plan = hookContext.getQueryPlan();
            if (plan == null) {
              return;
            }
            String queryId = plan.getQueryId();
            String opId = hookContext.getOperationId();
            long queryStartTime = plan.getQueryStartTime();
            String user = hookContext.getUgi().getUserName();
            String requestuser = hookContext.getUserName();
            if (hookContext.getUserName() == null ){
            	requestuser = hookContext.getUgi().getUserName() ; 
            }
            int numMrJobs = Utilities.getMRTasks(plan.getRootTasks()).size();
            int numTezJobs = Utilities.getTezTasks(plan.getRootTasks()).size();
            if (numMrJobs + numTezJobs <= 0) {
              return; // ignore client only queries
            }

            switch(hookContext.getHookType()) {
            case PRE_EXEC_HOOK:
            ExplainWork work = new ExplainWork(null,// resFile
                null,// pCtx
                plan.getRootTasks(),// RootTasks
                plan.getFetchTask(),// FetchTask
                null,// astStringTree
                null,// analyzer
                false,// extended
                true,// formatted
                false,// dependency
                false,// logical
                false,// authorize
                false,// userLevelExplain
                null// cboInfo
            );
              @SuppressWarnings("unchecked")
              ExplainTask explain = (ExplainTask) TaskFactory.get(work, conf);
              explain.initialize(conf, plan, null, null);
              String query = plan.getQueryStr();
              JSONObject explainPlan = explain.getJSONPlan(null, work);
              fireAndForget(conf, createPreHookEvent(queryId, query,
                   explainPlan, queryStartTime, user, requestuser, numMrJobs, numTezJobs, opId));
              break;
            case POST_EXEC_HOOK:
              fireAndForget(conf, createPostHookEvent(queryId, currentTime, user, requestuser, true, opId));
              break;
            case ON_FAILURE_HOOK:
              fireAndForget(conf, createPostHookEvent(queryId, currentTime, user, requestuser , false, opId));
              break;
            default:
              //ignore
              break;
            }
          } catch (Exception e) {
            LOG.info("Failed to submit plan to ATS: " + StringUtils.stringifyException(e));
          }
        }
      });
  }

  TimelineEntity createPreHookEvent(String queryId, String query, JSONObject explainPlan,
      long startTime, String user, String requestuser, int numMrJobs, int numTezJobs, String opId) throws Exception {

    JSONObject queryObj = new JSONObject(new LinkedHashMap<>());
    queryObj.put("queryText", query);
    queryObj.put("queryPlan", explainPlan);

    LOG.info("Received pre-hook notification for :" + queryId);
    if (LOG.isDebugEnabled()) {
      LOG.debug("Otherinfo: " + queryObj.toString());
      LOG.debug("Operation id: <" + opId + ">");
    }

    TimelineEntity atsEntity = new TimelineEntity();
    atsEntity.setEntityId(queryId);
    atsEntity.setEntityType(EntityTypes.HIVE_QUERY_ID.name());
    atsEntity.addPrimaryFilter(PrimaryFilterTypes.user.name(), user);
    atsEntity.addPrimaryFilter(PrimaryFilterTypes.requestuser.name(), requestuser);
    
    if (opId != null) {
      atsEntity.addPrimaryFilter(PrimaryFilterTypes.operationid.name(), opId);
    }

    TimelineEvent startEvt = new TimelineEvent();
    startEvt.setEventType(EventTypes.QUERY_SUBMITTED.name());
    startEvt.setTimestamp(startTime);
    atsEntity.addEvent(startEvt);

    atsEntity.addOtherInfo(OtherInfoTypes.QUERY.name(), queryObj.toString());
    atsEntity.addOtherInfo(OtherInfoTypes.TEZ.name(), numTezJobs > 0);
    atsEntity.addOtherInfo(OtherInfoTypes.MAPRED.name(), numMrJobs > 0);
<<<<<<< HEAD
=======
    atsEntity.addOtherInfo(OtherInfoTypes.INVOKER_INFO.name(), logID);
    atsEntity.addOtherInfo(OtherInfoTypes.THREAD_NAME.name(), Thread.currentThread().getName());
    atsEntity.addOtherInfo(OtherInfoTypes.VERSION.name(), VERSION);
>>>>>>> 978bed2f
    return atsEntity;
  }

  TimelineEntity createPostHookEvent(String queryId, long stopTime, String user, String requestuser, boolean success,
      String opId) {
    LOG.info("Received post-hook notification for :" + queryId);

    TimelineEntity atsEntity = new TimelineEntity();
    atsEntity.setEntityId(queryId);
    atsEntity.setEntityType(EntityTypes.HIVE_QUERY_ID.name());
    atsEntity.addPrimaryFilter(PrimaryFilterTypes.user.name(), user);
    atsEntity.addPrimaryFilter(PrimaryFilterTypes.requestuser.name(), requestuser);
    if (opId != null) {
      atsEntity.addPrimaryFilter(PrimaryFilterTypes.operationid.name(), opId);
    }

    TimelineEvent stopEvt = new TimelineEvent();
    stopEvt.setEventType(EventTypes.QUERY_COMPLETED.name());
    stopEvt.setTimestamp(stopTime);
    atsEntity.addEvent(stopEvt);

    atsEntity.addOtherInfo(OtherInfoTypes.STATUS.name(), success);

    return atsEntity;
  }

  synchronized void fireAndForget(Configuration conf, TimelineEntity entity) throws Exception {
    timelineClient.putEntities(entity);
  }
}<|MERGE_RESOLUTION|>--- conflicted
+++ resolved
@@ -26,11 +26,13 @@
 import org.slf4j.LoggerFactory;
 import org.apache.hadoop.conf.Configuration;
 import org.apache.hadoop.hive.conf.HiveConf;
+import org.apache.hadoop.hive.conf.HiveConf.ConfVars;
 import org.apache.hadoop.hive.ql.QueryPlan;
 import org.apache.hadoop.hive.ql.exec.ExplainTask;
 import org.apache.hadoop.hive.ql.exec.TaskFactory;
 import org.apache.hadoop.hive.ql.exec.Utilities;
 import org.apache.hadoop.hive.ql.plan.ExplainWork;
+import org.apache.hadoop.hive.ql.session.SessionState;
 import org.apache.hadoop.util.StringUtils;
 import org.apache.hadoop.yarn.api.records.timeline.TimelineEntity;
 import org.apache.hadoop.yarn.api.records.timeline.TimelineEvent;
@@ -53,14 +55,11 @@
   private static TimelineClient timelineClient;
   private enum EntityTypes { HIVE_QUERY_ID };
   private enum EventTypes { QUERY_SUBMITTED, QUERY_COMPLETED };
-<<<<<<< HEAD
-  private enum OtherInfoTypes { QUERY, STATUS, TEZ, MAPRED };
-=======
 
   private enum OtherInfoTypes {
     QUERY, STATUS, TEZ, MAPRED, INVOKER_INFO, THREAD_NAME, VERSION
   };
->>>>>>> 978bed2f
+
   private enum PrimaryFilterTypes { user, requestuser, operationid };
   private static final int WAIT_TIME = 3;
 
@@ -141,8 +140,9 @@
               explain.initialize(conf, plan, null, null);
               String query = plan.getQueryStr();
               JSONObject explainPlan = explain.getJSONPlan(null, work);
-              fireAndForget(conf, createPreHookEvent(queryId, query,
-                   explainPlan, queryStartTime, user, requestuser, numMrJobs, numTezJobs, opId));
+              String logID = conf.getLogIdVar(SessionState.get().getSessionId());
+              fireAndForget(conf, createPreHookEvent(queryId, query, explainPlan, queryStartTime,
+                user, requestuser, numMrJobs, numTezJobs, opId, logID));
               break;
             case POST_EXEC_HOOK:
               fireAndForget(conf, createPostHookEvent(queryId, currentTime, user, requestuser, true, opId));
@@ -162,7 +162,8 @@
   }
 
   TimelineEntity createPreHookEvent(String queryId, String query, JSONObject explainPlan,
-      long startTime, String user, String requestuser, int numMrJobs, int numTezJobs, String opId) throws Exception {
+      long startTime, String user, String requestuser, int numMrJobs, int numTezJobs, String opId,
+      String logID) throws Exception {
 
     JSONObject queryObj = new JSONObject(new LinkedHashMap<>());
     queryObj.put("queryText", query);
@@ -192,12 +193,9 @@
     atsEntity.addOtherInfo(OtherInfoTypes.QUERY.name(), queryObj.toString());
     atsEntity.addOtherInfo(OtherInfoTypes.TEZ.name(), numTezJobs > 0);
     atsEntity.addOtherInfo(OtherInfoTypes.MAPRED.name(), numMrJobs > 0);
-<<<<<<< HEAD
-=======
     atsEntity.addOtherInfo(OtherInfoTypes.INVOKER_INFO.name(), logID);
     atsEntity.addOtherInfo(OtherInfoTypes.THREAD_NAME.name(), Thread.currentThread().getName());
     atsEntity.addOtherInfo(OtherInfoTypes.VERSION.name(), VERSION);
->>>>>>> 978bed2f
     return atsEntity;
   }
 

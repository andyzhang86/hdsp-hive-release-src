/**
 * Licensed to the Apache Software Foundation (ASF) under one
 * or more contributor license agreements.  See the NOTICE file
 * distributed with this work for additional information
 * regarding copyright ownership.  The ASF licenses this file
 * to you under the Apache License, Version 2.0 (the
 * "License"); you may not use this file except in compliance
 * with the License.  You may obtain a copy of the License at
 *
 *     http://www.apache.org/licenses/LICENSE-2.0
 *
 * Unless required by applicable law or agreed to in writing, software
 * distributed under the License is distributed on an "AS IS" BASIS,
 * WITHOUT WARRANTIES OR CONDITIONS OF ANY KIND, either express or implied.
 * See the License for the specific language governing permissions and
 * limitations under the License.
 */

package org.apache.hadoop.hive.conf;

import java.io.ByteArrayOutputStream;
import java.io.File;
import java.io.IOException;
import java.io.InputStream;
import java.io.PrintStream;
import java.net.URL;
import java.util.ArrayList;
import java.util.HashMap;
import java.util.Iterator;
import java.util.LinkedHashSet;
import java.util.List;
import java.util.Map;
import java.util.Map.Entry;
import java.util.Properties;
import java.util.Set;
import java.util.regex.Matcher;
import java.util.regex.Pattern;

import javax.security.auth.login.LoginException;

import org.apache.commons.lang.StringUtils;
import org.apache.commons.logging.Log;
import org.apache.commons.logging.LogFactory;
import org.apache.hadoop.conf.Configuration;
import org.apache.hadoop.hive.common.classification.InterfaceAudience.LimitedPrivate;
import org.apache.hadoop.hive.shims.ShimLoader;
import org.apache.hadoop.mapred.JobConf;
import org.apache.hadoop.security.UserGroupInformation;
import org.apache.hadoop.util.Shell;
import org.apache.hive.common.HiveCompat;

/**
 * Hive Configuration.
 */
public class HiveConf extends Configuration {

  protected String hiveJar;
  protected Properties origProp;
  protected String auxJars;
  private static final Log l4j = LogFactory.getLog(HiveConf.class);
  private static URL hiveDefaultURL = null;
  private static URL hiveSiteURL = null;
  private static byte[] confVarByteArray = null;

  private static final Map<String, ConfVars> vars = new HashMap<String, ConfVars>();
  private final List<String> restrictList = new ArrayList<String>();

  private boolean isWhiteListRestrictionEnabled = false;
  private final List<String> modWhiteList = new ArrayList<String>();

  static {
    ClassLoader classLoader = Thread.currentThread().getContextClassLoader();
    if (classLoader == null) {
      classLoader = HiveConf.class.getClassLoader();
    }

    hiveDefaultURL = classLoader.getResource("hive-default.xml");

    // Look for hive-site.xml on the CLASSPATH and log its location if found.
    hiveSiteURL = classLoader.getResource("hive-site.xml");
    for (ConfVars confVar : ConfVars.values()) {
      vars.put(confVar.varname, confVar);
    }
  }

  /**
   * Metastore related options that the db is initialized against. When a conf
   * var in this is list is changed, the metastore instance for the CLI will
   * be recreated so that the change will take effect.
   */
  public static final HiveConf.ConfVars[] metaVars = {
      HiveConf.ConfVars.METASTOREDIRECTORY,
      HiveConf.ConfVars.METASTOREWAREHOUSE,
      HiveConf.ConfVars.METASTOREURIS,
      HiveConf.ConfVars.METASTORETHRIFTCONNECTIONRETRIES,
      HiveConf.ConfVars.METASTORETHRIFTFAILURERETRIES,
      HiveConf.ConfVars.METASTORE_CLIENT_CONNECT_RETRY_DELAY,
      HiveConf.ConfVars.METASTORE_CLIENT_SOCKET_TIMEOUT,
      HiveConf.ConfVars.METASTOREPWD,
      HiveConf.ConfVars.METASTORECONNECTURLHOOK,
      HiveConf.ConfVars.METASTORECONNECTURLKEY,
      HiveConf.ConfVars.METASTOREFORCERELOADCONF,
      HiveConf.ConfVars.METASTORESERVERMINTHREADS,
      HiveConf.ConfVars.METASTORESERVERMAXTHREADS,
      HiveConf.ConfVars.METASTORE_TCP_KEEP_ALIVE,
      HiveConf.ConfVars.METASTORE_INT_ORIGINAL,
      HiveConf.ConfVars.METASTORE_INT_ARCHIVED,
      HiveConf.ConfVars.METASTORE_INT_EXTRACTED,
      HiveConf.ConfVars.METASTORE_KERBEROS_KEYTAB_FILE,
      HiveConf.ConfVars.METASTORE_KERBEROS_PRINCIPAL,
      HiveConf.ConfVars.METASTORE_USE_THRIFT_SASL,
      HiveConf.ConfVars.METASTORE_CACHE_PINOBJTYPES,
      HiveConf.ConfVars.METASTORE_CONNECTION_POOLING_TYPE,
      HiveConf.ConfVars.METASTORE_VALIDATE_TABLES,
      HiveConf.ConfVars.METASTORE_VALIDATE_COLUMNS,
      HiveConf.ConfVars.METASTORE_VALIDATE_CONSTRAINTS,
      HiveConf.ConfVars.METASTORE_STORE_MANAGER_TYPE,
      HiveConf.ConfVars.METASTORE_AUTO_CREATE_SCHEMA,
      HiveConf.ConfVars.METASTORE_AUTO_START_MECHANISM_MODE,
      HiveConf.ConfVars.METASTORE_TRANSACTION_ISOLATION,
      HiveConf.ConfVars.METASTORE_CACHE_LEVEL2,
      HiveConf.ConfVars.METASTORE_CACHE_LEVEL2_TYPE,
      HiveConf.ConfVars.METASTORE_IDENTIFIER_FACTORY,
      HiveConf.ConfVars.METASTORE_PLUGIN_REGISTRY_BUNDLE_CHECK,
      HiveConf.ConfVars.METASTORE_AUTHORIZATION_STORAGE_AUTH_CHECKS,
      HiveConf.ConfVars.METASTORE_BATCH_RETRIEVE_MAX,
      HiveConf.ConfVars.METASTORE_EVENT_LISTENERS,
      HiveConf.ConfVars.METASTORE_EVENT_CLEAN_FREQ,
      HiveConf.ConfVars.METASTORE_EVENT_EXPIRY_DURATION,
      HiveConf.ConfVars.METASTORE_RAW_STORE_IMPL,
      HiveConf.ConfVars.METASTORE_END_FUNCTION_LISTENERS,
      HiveConf.ConfVars.METASTORE_PART_INHERIT_TBL_PROPS,
      HiveConf.ConfVars.METASTORE_BATCH_RETRIEVE_TABLE_PARTITION_MAX,
      HiveConf.ConfVars.METASTORE_INIT_HOOKS,
      HiveConf.ConfVars.METASTORE_PRE_EVENT_LISTENERS,
      HiveConf.ConfVars.HMSHANDLERATTEMPTS,
      HiveConf.ConfVars.HMSHANDLERINTERVAL,
      HiveConf.ConfVars.HMSHANDLERFORCERELOADCONF,
      HiveConf.ConfVars.METASTORE_PARTITION_NAME_WHITELIST_PATTERN,
      HiveConf.ConfVars.METASTORE_DISALLOW_INCOMPATIBLE_COL_TYPE_CHANGES,
      HiveConf.ConfVars.USERS_IN_ADMIN_ROLE,
      HiveConf.ConfVars.HIVE_AUTHORIZATION_MANAGER,
      HiveConf.ConfVars.HIVE_TXN_MANAGER,
      HiveConf.ConfVars.HIVE_TXN_TIMEOUT,
      HiveConf.ConfVars.HIVE_TXN_MAX_OPEN_BATCH,
      };


  /**
   * dbVars are the parameters can be set per database. If these
   * parameters are set as a database property, when switching to that
   * database, the HiveConf variable will be changed. The change of these
   * parameters will effectively change the DFS and MapReduce clusters
   * for different databases.
   */
  public static final HiveConf.ConfVars[] dbVars = {
    HiveConf.ConfVars.HADOOPBIN,
    HiveConf.ConfVars.METASTOREWAREHOUSE,
    HiveConf.ConfVars.SCRATCHDIR
  };

  /**
   * ConfVars.
   *
   * These are the default configuration properties for Hive. Each HiveConf
   * object is initialized as follows:
   *
   * 1) Hadoop configuration properties are applied.
   * 2) ConfVar properties with non-null values are overlayed.
   * 3) hive-site.xml properties are overlayed.
   *
   * WARNING: think twice before adding any Hadoop configuration properties
   * with non-null values to this list as they will override any values defined
   * in the underlying Hadoop configuration.
   */
  public static enum ConfVars {
    // QL execution stuff
    SCRIPTWRAPPER("hive.exec.script.wrapper", null),
    PLAN("hive.exec.plan", ""),
    PLAN_SERIALIZATION("hive.plan.serialization.format","kryo"),
    SCRATCHDIR("hive.exec.scratchdir", "/tmp/hive-" + System.getProperty("user.name")),
    LOCALSCRATCHDIR("hive.exec.local.scratchdir", System.getProperty("java.io.tmpdir") + File.separator + System.getProperty("user.name")),
    SCRATCHDIRPERMISSION("hive.scratch.dir.permission", "700"),
    SUBMITVIACHILD("hive.exec.submitviachild", false),
    SCRIPTERRORLIMIT("hive.exec.script.maxerrsize", 100000),
    ALLOWPARTIALCONSUMP("hive.exec.script.allow.partial.consumption", false),
    STREAMREPORTERPERFIX("stream.stderr.reporter.prefix", "reporter:"),
    STREAMREPORTERENABLED("stream.stderr.reporter.enabled", true),
    COMPRESSRESULT("hive.exec.compress.output", false),
    COMPRESSINTERMEDIATE("hive.exec.compress.intermediate", false),
    COMPRESSINTERMEDIATECODEC("hive.intermediate.compression.codec", ""),
    COMPRESSINTERMEDIATETYPE("hive.intermediate.compression.type", ""),
    BYTESPERREDUCER("hive.exec.reducers.bytes.per.reducer", (long) (1000 * 1000 * 1000)),
    MAXREDUCERS("hive.exec.reducers.max", 999),
    PREEXECHOOKS("hive.exec.pre.hooks", ""),
    POSTEXECHOOKS("hive.exec.post.hooks", ""),
    ONFAILUREHOOKS("hive.exec.failure.hooks", ""),
    CLIENTSTATSPUBLISHERS("hive.client.stats.publishers", ""),
    EXECPARALLEL("hive.exec.parallel", false), // parallel query launching
    EXECPARALLETHREADNUMBER("hive.exec.parallel.thread.number", 8),
    HIVESPECULATIVEEXECREDUCERS("hive.mapred.reduce.tasks.speculative.execution", true),
    HIVECOUNTERSPULLINTERVAL("hive.exec.counters.pull.interval", 1000L),
    DYNAMICPARTITIONING("hive.exec.dynamic.partition", true),
    DYNAMICPARTITIONINGMODE("hive.exec.dynamic.partition.mode", "strict"),
    DYNAMICPARTITIONMAXPARTS("hive.exec.max.dynamic.partitions", 1000),
    DYNAMICPARTITIONMAXPARTSPERNODE("hive.exec.max.dynamic.partitions.pernode", 100),
    MAXCREATEDFILES("hive.exec.max.created.files", 100000L),
    DOWNLOADED_RESOURCES_DIR("hive.downloaded.resources.dir",
        System.getProperty("java.io.tmpdir") + File.separator  + "${hive.session.id}_resources"),
    DEFAULTPARTITIONNAME("hive.exec.default.partition.name", "__HIVE_DEFAULT_PARTITION__"),
    DEFAULT_ZOOKEEPER_PARTITION_NAME("hive.lockmgr.zookeeper.default.partition.name", "__HIVE_DEFAULT_ZOOKEEPER_PARTITION__"),
    // Whether to show a link to the most failed task + debugging tips
    SHOW_JOB_FAIL_DEBUG_INFO("hive.exec.show.job.failure.debug.info", true),
    JOB_DEBUG_CAPTURE_STACKTRACES("hive.exec.job.debug.capture.stacktraces", true),
    JOB_DEBUG_TIMEOUT("hive.exec.job.debug.timeout", 30000),
    TASKLOG_DEBUG_TIMEOUT("hive.exec.tasklog.debug.timeout", 20000),
    OUTPUT_FILE_EXTENSION("hive.output.file.extension", null),

    HIVE_IN_TEST("hive.in.test", false), // internal usage only, true in test mode

    // should hive determine whether to run in local mode automatically ?
    LOCALMODEAUTO("hive.exec.mode.local.auto", false),
    // if yes:
    // run in local mode only if input bytes is less than this. 128MB by default
    LOCALMODEMAXBYTES("hive.exec.mode.local.auto.inputbytes.max", 134217728L),
    // run in local mode only if number of tasks (for map and reduce each) is
    // less than this
    LOCALMODEMAXINPUTFILES("hive.exec.mode.local.auto.input.files.max", 4),
    // if true, DROP TABLE/VIEW does not fail if table/view doesn't exist and IF EXISTS is
    // not specified
    DROPIGNORESNONEXISTENT("hive.exec.drop.ignorenonexistent", true),

    // ignore the mapjoin hint
    HIVEIGNOREMAPJOINHINT("hive.ignore.mapjoin.hint", true),

    // Max number of lines of footer user can set for a table file.
    HIVE_FILE_MAX_FOOTER("hive.file.max.footer", 100),

    // Make column names unique in the result set by using table alias if needed
    HIVE_RESULTSET_USE_UNIQUE_COLUMN_NAMES("hive.resultset.use.unique.column.names", true),

    // Hadoop Configuration Properties
    // Properties with null values are ignored and exist only for the purpose of giving us
    // a symbolic name to reference in the Hive source code. Properties with non-null
    // values will override any values set in the underlying Hadoop configuration.
    HADOOPBIN("hadoop.bin.path", findHadoopBinary()),
    HIVE_FS_HAR_IMPL("fs.har.impl", "org.apache.hadoop.hive.shims.HiveHarFileSystem"),
    HADOOPFS(ShimLoader.getHadoopShims().getHadoopConfNames().get("HADOOPFS"), null),
    HADOOPMAPFILENAME(ShimLoader.getHadoopShims().getHadoopConfNames().get("HADOOPMAPFILENAME"), null),
    HADOOPMAPREDINPUTDIR(ShimLoader.getHadoopShims().getHadoopConfNames().get("HADOOPMAPREDINPUTDIR"), null),
    HADOOPMAPREDINPUTDIRRECURSIVE(ShimLoader.getHadoopShims().getHadoopConfNames().get("HADOOPMAPREDINPUTDIRRECURSIVE"), false),
    MAPREDMAXSPLITSIZE(ShimLoader.getHadoopShims().getHadoopConfNames().get("MAPREDMAXSPLITSIZE"), 256000000L),
    MAPREDMINSPLITSIZE(ShimLoader.getHadoopShims().getHadoopConfNames().get("MAPREDMINSPLITSIZE"), 1L),
    MAPREDMINSPLITSIZEPERNODE(ShimLoader.getHadoopShims().getHadoopConfNames().get("MAPREDMINSPLITSIZEPERNODE"), 1L),
    MAPREDMINSPLITSIZEPERRACK(ShimLoader.getHadoopShims().getHadoopConfNames().get("MAPREDMINSPLITSIZEPERRACK"), 1L),
    // The number of reduce tasks per job. Hadoop sets this value to 1 by default
    // By setting this property to -1, Hive will automatically determine the correct
    // number of reducers.
    HADOOPNUMREDUCERS(ShimLoader.getHadoopShims().getHadoopConfNames().get("HADOOPNUMREDUCERS"), -1),
    HADOOPJOBNAME(ShimLoader.getHadoopShims().getHadoopConfNames().get("HADOOPJOBNAME"), null),
    HADOOPSPECULATIVEEXECREDUCERS(ShimLoader.getHadoopShims().getHadoopConfNames().get("HADOOPSPECULATIVEEXECREDUCERS"), true),
    MAPREDSETUPCLEANUPNEEDED(ShimLoader.getHadoopShims().getHadoopConfNames().get("MAPREDSETUPCLEANUPNEEDED"), false),
    MAPREDTASKCLEANUPNEEDED(ShimLoader.getHadoopShims().getHadoopConfNames().get("MAPREDTASKCLEANUPNEEDED"), false),

    // Metastore stuff. Be sure to update HiveConf.metaVars when you add
    // something here!
    METASTOREDIRECTORY("hive.metastore.metadb.dir", ""),
    METASTOREWAREHOUSE("hive.metastore.warehouse.dir", "/user/hive/warehouse"),
    METASTOREURIS("hive.metastore.uris", ""),
    // Number of times to retry a connection to a Thrift metastore server
    METASTORETHRIFTCONNECTIONRETRIES("hive.metastore.connect.retries", 3),
    // Number of times to retry a Thrift metastore call upon failure
    METASTORETHRIFTFAILURERETRIES("hive.metastore.failure.retries", 1),

    // Number of seconds the client should wait between connection attempts
    METASTORE_CLIENT_CONNECT_RETRY_DELAY("hive.metastore.client.connect.retry.delay", 1),
    // Socket timeout for the client connection (in seconds)
    METASTORE_CLIENT_SOCKET_TIMEOUT("hive.metastore.client.socket.timeout", 20),
    METASTOREPWD("javax.jdo.option.ConnectionPassword", "mine"),
    // Class name of JDO connection url hook
    METASTORECONNECTURLHOOK("hive.metastore.ds.connection.url.hook", ""),
    METASTOREMULTITHREADED("javax.jdo.option.Multithreaded", true),
    // Name of the connection url in the configuration
    METASTORECONNECTURLKEY("javax.jdo.option.ConnectionURL",
        "jdbc:derby:;databaseName=metastore_db;create=true"),
    // Whether to force reloading of the metastore configuration (including
    // the connection URL, before the next metastore query that accesses the
    // datastore. Once reloaded, this value is reset to false. Used for
    // testing only.
    METASTOREFORCERELOADCONF("hive.metastore.force.reload.conf", false),
    // Number of attempts to retry connecting after there is a JDO datastore err
    HMSHANDLERATTEMPTS("hive.hmshandler.retry.attempts", 1),
    // Number of miliseconds to wait between attepting
    HMSHANDLERINTERVAL("hive.hmshandler.retry.interval", 1000),
    // Whether to force reloading of the HMSHandler configuration (including
    // the connection URL, before the next metastore query that accesses the
    // datastore. Once reloaded, this value is reset to false. Used for
    // testing only.
    HMSHANDLERFORCERELOADCONF("hive.hmshandler.force.reload.conf", false),
    METASTORESERVERMINTHREADS("hive.metastore.server.min.threads", 200),
    METASTORESERVERMAXTHREADS("hive.metastore.server.max.threads", 100000),
    METASTORE_TCP_KEEP_ALIVE("hive.metastore.server.tcp.keepalive", true),
    // Intermediate dir suffixes used for archiving. Not important what they
    // are, as long as collisions are avoided
    METASTORE_INT_ORIGINAL("hive.metastore.archive.intermediate.original",
        "_INTERMEDIATE_ORIGINAL"),
    METASTORE_INT_ARCHIVED("hive.metastore.archive.intermediate.archived",
        "_INTERMEDIATE_ARCHIVED"),
    METASTORE_INT_EXTRACTED("hive.metastore.archive.intermediate.extracted",
        "_INTERMEDIATE_EXTRACTED"),
    METASTORE_KERBEROS_KEYTAB_FILE("hive.metastore.kerberos.keytab.file", ""),
    METASTORE_KERBEROS_PRINCIPAL("hive.metastore.kerberos.principal",
        "hive-metastore/_HOST@EXAMPLE.COM"),
    METASTORE_USE_THRIFT_SASL("hive.metastore.sasl.enabled", false),
    METASTORE_USE_THRIFT_FRAMED_TRANSPORT("hive.metastore.thrift.framed.transport.enabled", false),
    METASTORE_CLUSTER_DELEGATION_TOKEN_STORE_CLS(
        "hive.cluster.delegation.token.store.class",
        "org.apache.hadoop.hive.thrift.MemoryTokenStore"),
    METASTORE_CLUSTER_DELEGATION_TOKEN_STORE_ZK_CONNECTSTR(
        "hive.cluster.delegation.token.store.zookeeper.connectString", ""),
    METASTORE_CLUSTER_DELEGATION_TOKEN_STORE_ZK_ZNODE(
        "hive.cluster.delegation.token.store.zookeeper.znode", "/hive/cluster/delegation"),
    METASTORE_CLUSTER_DELEGATION_TOKEN_STORE_ZK_ACL(
        "hive.cluster.delegation.token.store.zookeeper.acl", ""),
    METASTORE_CACHE_PINOBJTYPES("hive.metastore.cache.pinobjtypes", "Table,StorageDescriptor,SerDeInfo,Partition,Database,Type,FieldSchema,Order"),
    METASTORE_CONNECTION_POOLING_TYPE("datanucleus.connectionPoolingType", "BONECP"),
    METASTORE_VALIDATE_TABLES("datanucleus.validateTables", false),
    METASTORE_VALIDATE_COLUMNS("datanucleus.validateColumns", false),
    METASTORE_VALIDATE_CONSTRAINTS("datanucleus.validateConstraints", false),
    METASTORE_STORE_MANAGER_TYPE("datanucleus.storeManagerType", "rdbms"),
    METASTORE_AUTO_CREATE_SCHEMA("datanucleus.autoCreateSchema", true),
    METASTORE_FIXED_DATASTORE("datanucleus.fixedDatastore", false),
    METASTORE_SCHEMA_VERIFICATION("hive.metastore.schema.verification", false),
    METASTORE_AUTO_START_MECHANISM_MODE("datanucleus.autoStartMechanismMode", "checked"),
    METASTORE_TRANSACTION_ISOLATION("datanucleus.transactionIsolation", "read-committed"),
    METASTORE_CACHE_LEVEL2("datanucleus.cache.level2", false),
    METASTORE_CACHE_LEVEL2_TYPE("datanucleus.cache.level2.type", "none"),
    METASTORE_IDENTIFIER_FACTORY("datanucleus.identifierFactory", "datanucleus1"),
    METASTORE_USE_LEGACY_VALUE_STRATEGY("datanucleus.rdbms.useLegacyNativeValueStrategy", true),
    METASTORE_PLUGIN_REGISTRY_BUNDLE_CHECK("datanucleus.plugin.pluginRegistryBundleCheck", "LOG"),
    METASTORE_BATCH_RETRIEVE_MAX("hive.metastore.batch.retrieve.max", 300),
    METASTORE_BATCH_RETRIEVE_TABLE_PARTITION_MAX(
      "hive.metastore.batch.retrieve.table.partition.max", 1000),
    // A comma separated list of hooks which implement MetaStoreInitListener and will be run at
    // the beginning of HMSHandler initialization
    METASTORE_INIT_HOOKS("hive.metastore.init.hooks", ""),
    METASTORE_PRE_EVENT_LISTENERS("hive.metastore.pre.event.listeners", ""),
    METASTORE_EVENT_LISTENERS("hive.metastore.event.listeners", ""),
    // should we do checks against the storage (usually hdfs) for operations like drop_partition
    METASTORE_AUTHORIZATION_STORAGE_AUTH_CHECKS("hive.metastore.authorization.storage.checks", false),
    METASTORE_EVENT_CLEAN_FREQ("hive.metastore.event.clean.freq",0L),
    METASTORE_EVENT_EXPIRY_DURATION("hive.metastore.event.expiry.duration",0L),
    METASTORE_EXECUTE_SET_UGI("hive.metastore.execute.setugi", false),
    METASTORE_PARTITION_NAME_WHITELIST_PATTERN(
        "hive.metastore.partition.name.whitelist.pattern", ""),
    // Whether to enable integral JDO pushdown. For partition columns storing integers
    // in non-canonical form, (e.g. '012'), it may not work, so it's off by default.
    METASTORE_INTEGER_JDO_PUSHDOWN("hive.metastore.integral.jdo.pushdown", false),
    METASTORE_TRY_DIRECT_SQL("hive.metastore.try.direct.sql", true),
    METASTORE_TRY_DIRECT_SQL_DDL("hive.metastore.try.direct.sql.ddl", true),
    METASTORE_DISALLOW_INCOMPATIBLE_COL_TYPE_CHANGES(
        "hive.metastore.disallow.incompatible.col.type.changes", false),

    // Default parameters for creating tables
    NEWTABLEDEFAULTPARA("hive.table.parameters.default", ""),
    // Parameters to copy over when creating a table with Create Table Like.
    DDL_CTL_PARAMETERS_WHITELIST("hive.ddl.createtablelike.properties.whitelist", ""),
    METASTORE_RAW_STORE_IMPL("hive.metastore.rawstore.impl",
        "org.apache.hadoop.hive.metastore.ObjectStore"),
    METASTORE_CONNECTION_DRIVER("javax.jdo.option.ConnectionDriverName",
        "org.apache.derby.jdbc.EmbeddedDriver"),
    METASTORE_MANAGER_FACTORY_CLASS("javax.jdo.PersistenceManagerFactoryClass",
        "org.datanucleus.api.jdo.JDOPersistenceManagerFactory"),
    METASTORE_EXPRESSION_PROXY_CLASS("hive.metastore.expression.proxy",
        "org.apache.hadoop.hive.ql.optimizer.ppr.PartitionExpressionForMetastore"),
    METASTORE_DETACH_ALL_ON_COMMIT("javax.jdo.option.DetachAllOnCommit", true),
    METASTORE_NON_TRANSACTIONAL_READ("javax.jdo.option.NonTransactionalRead", true),
    METASTORE_CONNECTION_USER_NAME("javax.jdo.option.ConnectionUserName", "APP"),
    METASTORE_END_FUNCTION_LISTENERS("hive.metastore.end.function.listeners", ""),
    METASTORE_PART_INHERIT_TBL_PROPS("hive.metastore.partition.inherit.table.properties",""),

    // Parameters for exporting metadata on table drop (requires the use of the)
    // org.apache.hadoop.hive.ql.parse.MetaDataExportListener preevent listener
    METADATA_EXPORT_LOCATION("hive.metadata.export.location", ""),
    MOVE_EXPORTED_METADATA_TO_TRASH("hive.metadata.move.exported.metadata.to.trash", true),

    // CLI
    CLIIGNOREERRORS("hive.cli.errors.ignore", false),
    CLIPRINTCURRENTDB("hive.cli.print.current.db", false),
    CLIPROMPT("hive.cli.prompt", "hive"),
    CLIPRETTYOUTPUTNUMCOLS("hive.cli.pretty.output.num.cols", -1),

    HIVE_METASTORE_FS_HANDLER_CLS("hive.metastore.fs.handler.class", "org.apache.hadoop.hive.metastore.HiveMetaStoreFsImpl"),

    // Things we log in the jobconf

    // session identifier
    HIVESESSIONID("hive.session.id", ""),
    // whether session is running in silent mode or not
    HIVESESSIONSILENT("hive.session.silent", false),

    // Whether to enable history for this session
    HIVE_SESSION_HISTORY_ENABLED("hive.session.history.enabled", false),

    // query being executed (multiple per session)
    HIVEQUERYSTRING("hive.query.string", ""),

    // id of query being executed (multiple per session)
    HIVEQUERYID("hive.query.id", ""),

    // id of the mapred plan being executed (multiple per query)
    HIVEPLANID("hive.query.planid", ""),
        // max jobname length
    HIVEJOBNAMELENGTH("hive.jobname.length", 50),

    // hive jar
    HIVEJAR("hive.jar.path", ""),
    HIVEAUXJARS("hive.aux.jars.path", ""),

    // hive added files and jars
    HIVEADDEDFILES("hive.added.files.path", ""),
    HIVEADDEDJARS("hive.added.jars.path", ""),
    HIVEADDEDARCHIVES("hive.added.archives.path", ""),

    HIVE_CURRENT_DATABASE("hive.current.database", ""), // internal usage only

    // for hive script operator
    HIVES_AUTO_PROGRESS_TIMEOUT("hive.auto.progress.timeout", 0),
    HIVETABLENAME("hive.table.name", ""),
    HIVEPARTITIONNAME("hive.partition.name", ""),
    HIVESCRIPTAUTOPROGRESS("hive.script.auto.progress", false),
    HIVESCRIPTIDENVVAR("hive.script.operator.id.env.var", "HIVE_SCRIPT_OPERATOR_ID"),
    HIVESCRIPTTRUNCATEENV("hive.script.operator.truncate.env", false),
    HIVEMAPREDMODE("hive.mapred.mode", "nonstrict"),
    HIVEALIAS("hive.alias", ""),
    HIVEMAPSIDEAGGREGATE("hive.map.aggr", true),
    HIVEGROUPBYSKEW("hive.groupby.skewindata", false),
    HIVE_OPTIMIZE_MULTI_GROUPBY_COMMON_DISTINCTS("hive.optimize.multigroupby.common.distincts",
        true),
    HIVEJOINEMITINTERVAL("hive.join.emit.interval", 1000),
    HIVEJOINCACHESIZE("hive.join.cache.size", 25000),

    // CBO related
    /*
     * Flag to control enabling Cost Based Optimizations using Optiq framework.
     */
    HIVE_CBO_ENABLED("hive.cbo.enable", false),
    /*
     * Control queries that will be considered for join reordering, based on
     * number of joins in them. Beyond a certain number of joins, the cost of
     * considering possible permutations is prohibitive.
     */
    HIVE_CBO_MAX_JOINS_SUPPORTED("hive.cbo.max.joins.supported", 10),
    HIVE_CBO_PULLPROJECTABOVEJOIN_RULE("hive.cbo.project.pullabovejoin.rule", false),

    // hive.mapjoin.bucket.cache.size has been replaced by hive.smbjoin.cache.row,
    // need to remove by hive .13. Also, do not change default (see SMB operator)
    HIVEMAPJOINBUCKETCACHESIZE("hive.mapjoin.bucket.cache.size", 100),
    HIVEMAPJOINUSEOPTIMIZEDKEYS("hive.mapjoin.optimized.keys", true),
    HIVEMAPJOINLAZYHASHTABLE("hive.mapjoin.lazy.hashtable", true),

    HIVESMBJOINCACHEROWS("hive.smbjoin.cache.rows", 10000),
    HIVEGROUPBYMAPINTERVAL("hive.groupby.mapaggr.checkinterval", 100000),
    HIVEMAPAGGRHASHMEMORY("hive.map.aggr.hash.percentmemory", (float) 0.5),
    HIVEMAPJOINFOLLOWEDBYMAPAGGRHASHMEMORY("hive.mapjoin.followby.map.aggr.hash.percentmemory", (float) 0.3),
    HIVEMAPAGGRMEMORYTHRESHOLD("hive.map.aggr.hash.force.flush.memory.threshold", (float) 0.9),
    HIVEMAPAGGRHASHMINREDUCTION("hive.map.aggr.hash.min.reduction", (float) 0.5),
    HIVEMULTIGROUPBYSINGLEREDUCER("hive.multigroupby.singlereducer", true),
    HIVE_MAP_GROUPBY_SORT("hive.map.groupby.sorted", false),
    HIVE_MAP_GROUPBY_SORT_TESTMODE("hive.map.groupby.sorted.testmode", false),
    HIVE_GROUPBY_ORDERBY_POSITION_ALIAS("hive.groupby.orderby.position.alias", false),
    HIVE_NEW_JOB_GROUPING_SET_CARDINALITY("hive.new.job.grouping.set.cardinality", 30),


    // for hive udtf operator
    HIVEUDTFAUTOPROGRESS("hive.udtf.auto.progress", false),

    // Default file format for CREATE TABLE statement
    // Options: TextFile, SequenceFile
    HIVEDEFAULTFILEFORMAT("hive.default.fileformat", "TextFile",
        new StringsValidator("TextFile", "SequenceFile", "RCfile", "ORC")),
    HIVEQUERYRESULTFILEFORMAT("hive.query.result.fileformat", "TextFile",
        new StringsValidator("TextFile", "SequenceFile", "RCfile")),
    HIVECHECKFILEFORMAT("hive.fileformat.check", true),

    // default serde for rcfile
    HIVEDEFAULTRCFILESERDE("hive.default.rcfile.serde",
                           "org.apache.hadoop.hive.serde2.columnar.LazyBinaryColumnarSerDe"),

    SERDESUSINGMETASTOREFORSCHEMA("hive.serdes.using.metastore.for.schema","org.apache.hadoop.hive.ql.io.orc.OrcSerde,"
      + "org.apache.hadoop.hive.serde2.lazy.LazySimpleSerDe,org.apache.hadoop.hive.serde2.columnar.ColumnarSerDe,"
      + "org.apache.hadoop.hive.serde2.dynamic_type.DynamicSerDe,org.apache.hadoop.hive.serde2.MetadataTypedColumnsetSerDe,"
      + "org.apache.hadoop.hive.serde2.columnar.LazyBinaryColumnarSerDe,org.apache.hadoop.hive.ql.io.parquet.serde.ParquetHiveSerDe,"
      + "org.apache.hadoop.hive.serde2.lazybinary.LazyBinarySerDe"),
    //Location of Hive run time structured log file
    HIVEHISTORYFILELOC("hive.querylog.location", System.getProperty("java.io.tmpdir") + File.separator + System.getProperty("user.name")),

    // Whether to log the plan's progress every time a job's progress is checked
    HIVE_LOG_INCREMENTAL_PLAN_PROGRESS("hive.querylog.enable.plan.progress", true),

    // The interval between logging the plan's progress in milliseconds
    HIVE_LOG_INCREMENTAL_PLAN_PROGRESS_INTERVAL("hive.querylog.plan.progress.interval", 60000L),

    // Default serde and record reader for user scripts
    HIVESCRIPTSERDE("hive.script.serde", "org.apache.hadoop.hive.serde2.lazy.LazySimpleSerDe"),
    HIVESCRIPTRECORDREADER("hive.script.recordreader",
        "org.apache.hadoop.hive.ql.exec.TextRecordReader"),
    HIVESCRIPTRECORDWRITER("hive.script.recordwriter",
        "org.apache.hadoop.hive.ql.exec.TextRecordWriter"),
    HIVESCRIPTESCAPE("hive.transform.escape.input", false),
    HIVEBINARYRECORDMAX("hive.binary.record.max.length", 1000 ),

    // HWI
    HIVEHWILISTENHOST("hive.hwi.listen.host", "0.0.0.0"),
    HIVEHWILISTENPORT("hive.hwi.listen.port", "9999"),
    HIVEHWIWARFILE("hive.hwi.war.file", System.getenv("HWI_WAR_FILE")),

    // mapper/reducer memory in local mode
    HIVEHADOOPMAXMEM("hive.mapred.local.mem", 0),

    //small table file size
    HIVESMALLTABLESFILESIZE("hive.mapjoin.smalltable.filesize",25000000L), //25M

    // random number for split sampling
    HIVESAMPLERANDOMNUM("hive.sample.seednumber", 0),

    // test mode in hive mode
    HIVETESTMODE("hive.test.mode", false),
    HIVETESTMODEPREFIX("hive.test.mode.prefix", "test_"),
    HIVETESTMODESAMPLEFREQ("hive.test.mode.samplefreq", 32),
    HIVETESTMODENOSAMPLE("hive.test.mode.nosamplelist", ""),

    HIVEMERGEMAPFILES("hive.merge.mapfiles", true),
    HIVEMERGEMAPREDFILES("hive.merge.mapredfiles", false),
    HIVEMERGETEZFILES("hive.merge.tezfiles", false),
    HIVEMERGEMAPFILESSIZE("hive.merge.size.per.task", (long) (256 * 1000 * 1000)),
    HIVEMERGEMAPFILESAVGSIZE("hive.merge.smallfiles.avgsize", (long) (16 * 1000 * 1000)),
    HIVEMERGERCFILEBLOCKLEVEL("hive.merge.rcfile.block.level", true),
    HIVEMERGEINPUTFORMATBLOCKLEVEL("hive.merge.input.format.block.level",
        "org.apache.hadoop.hive.ql.io.rcfile.merge.RCFileBlockMergeInputFormat"),
    HIVEMERGECURRENTJOBHASDYNAMICPARTITIONS(
        "hive.merge.current.job.has.dynamic.partitions", false),

    HIVEUSEEXPLICITRCFILEHEADER("hive.exec.rcfile.use.explicit.header", true),
    HIVEUSERCFILESYNCCACHE("hive.exec.rcfile.use.sync.cache", true),

    // Maximum fraction of heap that can be used by ORC file writers
    HIVE_ORC_FILE_MEMORY_POOL("hive.exec.orc.memory.pool", 0.5f), // 50%
    // Define the version of the file to write
    HIVE_ORC_WRITE_FORMAT("hive.exec.orc.write.format", null),
    // Define the default ORC stripe size
    HIVE_ORC_DEFAULT_STRIPE_SIZE("hive.exec.orc.default.stripe.size",
        256L * 1024 * 1024),
    HIVE_ORC_DICTIONARY_KEY_SIZE_THRESHOLD(
        "hive.exec.orc.dictionary.key.size.threshold", 0.8f),
    // Define the default ORC index stride
    HIVE_ORC_DEFAULT_ROW_INDEX_STRIDE("hive.exec.orc.default.row.index.stride"
        , 10000),
    // Define the default ORC buffer size
    HIVE_ORC_DEFAULT_BUFFER_SIZE("hive.exec.orc.default.buffer.size", 256 * 1024),
    // Define the default block padding
    HIVE_ORC_DEFAULT_BLOCK_PADDING("hive.exec.orc.default.block.padding",
        true),
    // Define the default compression codec for ORC file
    HIVE_ORC_DEFAULT_COMPRESS("hive.exec.orc.default.compress", "ZLIB"),
    HIVE_ORC_INCLUDE_FILE_FOOTER_IN_SPLITS("hive.orc.splits.include.file.footer", false),
    HIVE_ORC_CACHE_STRIPE_DETAILS_SIZE("hive.orc.cache.stripe.details.size", 10000),
    HIVE_ORC_COMPUTE_SPLITS_NUM_THREADS("hive.orc.compute.splits.num.threads", 10),
    HIVE_ORC_SKIP_CORRUPT_DATA("hive.exec.orc.skip.corrupt.data", false),

    HIVE_ORC_ZEROCOPY("hive.exec.orc.zerocopy", false),

    HIVESKEWJOIN("hive.optimize.skewjoin", false),
    HIVECONVERTJOIN("hive.auto.convert.join", true),
    HIVECONVERTJOINNOCONDITIONALTASK("hive.auto.convert.join.noconditionaltask", true),
    HIVECONVERTJOINNOCONDITIONALTASKTHRESHOLD("hive.auto.convert.join.noconditionaltask.size",
        10000000L),
    HIVECONVERTJOINUSENONSTAGED("hive.auto.convert.join.use.nonstaged", false),
    HIVESKEWJOINKEY("hive.skewjoin.key", 100000),
    HIVESKEWJOINMAPJOINNUMMAPTASK("hive.skewjoin.mapjoin.map.tasks", 10000),
    HIVESKEWJOINMAPJOINMINSPLIT("hive.skewjoin.mapjoin.min.split", 33554432L), //32M

    HIVESENDHEARTBEAT("hive.heartbeat.interval", 1000),
    HIVELIMITMAXROWSIZE("hive.limit.row.max.size", 100000L),
    HIVELIMITOPTLIMITFILE("hive.limit.optimize.limit.file", 10),
    HIVELIMITOPTENABLE("hive.limit.optimize.enable", false),
    HIVELIMITOPTMAXFETCH("hive.limit.optimize.fetch.max", 50000),
    HIVELIMITPUSHDOWNMEMORYUSAGE("hive.limit.pushdown.memory.usage", -1f),
    HIVELIMITTABLESCANPARTITION("hive.limit.query.max.table.partition", -1),

    HIVEHASHTABLETHRESHOLD("hive.hashtable.initialCapacity", 100000),
    HIVEHASHTABLELOADFACTOR("hive.hashtable.loadfactor", (float) 0.75),
    HIVEHASHTABLEFOLLOWBYGBYMAXMEMORYUSAGE("hive.mapjoin.followby.gby.localtask.max.memory.usage", (float) 0.55),
    HIVEHASHTABLEMAXMEMORYUSAGE("hive.mapjoin.localtask.max.memory.usage", (float) 0.90),
    HIVEHASHTABLESCALE("hive.mapjoin.check.memory.rows", (long)100000),

    HIVEDEBUGLOCALTASK("hive.debug.localtask",false),

    HIVEINPUTFORMAT("hive.input.format", "org.apache.hadoop.hive.ql.io.CombineHiveInputFormat"),
    HIVETEZINPUTFORMAT("hive.tez.input.format", "org.apache.hadoop.hive.ql.io.HiveInputFormat"),

    HIVETEZCONTAINERSIZE("hive.tez.container.size", -1),
    HIVETEZJAVAOPTS("hive.tez.java.opts", null),
    HIVETEZLOGLEVEL("hive.tez.log.level", "INFO"),

    HIVEENFORCEBUCKETING("hive.enforce.bucketing", false),
    HIVEENFORCESORTING("hive.enforce.sorting", false),
    HIVEOPTIMIZEBUCKETINGSORTING("hive.optimize.bucketingsorting", true),
    HIVEPARTITIONER("hive.mapred.partitioner", "org.apache.hadoop.hive.ql.io.DefaultHivePartitioner"),
    HIVEENFORCESORTMERGEBUCKETMAPJOIN("hive.enforce.sortmergebucketmapjoin", false),
    HIVEENFORCEBUCKETMAPJOIN("hive.enforce.bucketmapjoin", false),

    HIVE_AUTO_SORTMERGE_JOIN("hive.auto.convert.sortmerge.join", false),
    HIVE_AUTO_SORTMERGE_JOIN_BIGTABLE_SELECTOR(
        "hive.auto.convert.sortmerge.join.bigtable.selection.policy",
        "org.apache.hadoop.hive.ql.optimizer.AvgPartitionSizeBasedBigTableSelectorForAutoSMJ"),
    HIVE_AUTO_SORTMERGE_JOIN_TOMAPJOIN(
        "hive.auto.convert.sortmerge.join.to.mapjoin", false),

    HIVESCRIPTOPERATORTRUST("hive.exec.script.trust", false),
    HIVEROWOFFSET("hive.exec.rowoffset", false),

    HIVE_COMBINE_INPUT_FORMAT_SUPPORTS_SPLITTABLE("hive.hadoop.supports.splittable.combineinputformat", false),

    // Optimizer
    HIVEOPTINDEXFILTER("hive.optimize.index.filter", false), // automatically use indexes
    HIVEINDEXAUTOUPDATE("hive.optimize.index.autoupdate", false), //automatically update stale indexes
    HIVEOPTPPD("hive.optimize.ppd", true), // predicate pushdown
    HIVEPPDRECOGNIZETRANSITIVITY("hive.ppd.recognizetransivity", true), // predicate pushdown
    HIVEPPDREMOVEDUPLICATEFILTERS("hive.ppd.remove.duplicatefilters", true),
    HIVEMETADATAONLYQUERIES("hive.optimize.metadataonly", true),
    // push predicates down to storage handlers
    HIVEOPTPPD_STORAGE("hive.optimize.ppd.storage", true),
    HIVEOPTGROUPBY("hive.optimize.groupby", true), // optimize group by
    HIVEOPTBUCKETMAPJOIN("hive.optimize.bucketmapjoin", false), // optimize bucket map join
    HIVEOPTSORTMERGEBUCKETMAPJOIN("hive.optimize.bucketmapjoin.sortedmerge", false), // try to use sorted merge bucket map join
    HIVEOPTREDUCEDEDUPLICATION("hive.optimize.reducededuplication", true),
    HIVEOPTREDUCEDEDUPLICATIONMINREDUCER("hive.optimize.reducededuplication.min.reducer", 4),
    // when enabled dynamic partitioning column will be globally sorted.
    // this way we can keep only one record writer open for each partition value
    // in the reducer thereby reducing the memory pressure on reducers
    HIVEOPTSORTDYNAMICPARTITION("hive.optimize.sort.dynamic.partition", true),

    HIVESAMPLINGFORORDERBY("hive.optimize.sampling.orderby", false),
    HIVESAMPLINGNUMBERFORORDERBY("hive.optimize.sampling.orderby.number", 1000),
    HIVESAMPLINGPERCENTFORORDERBY("hive.optimize.sampling.orderby.percent", 0.1f),

    // whether to optimize union followed by select followed by filesink
    // It creates sub-directories in the final output, so should not be turned on in systems
    // where MAPREDUCE-1501 is not present
    HIVE_OPTIMIZE_UNION_REMOVE("hive.optimize.union.remove", false),
    HIVEOPTCORRELATION("hive.optimize.correlation", false), // exploit intra-query correlations

    // whether hadoop map-reduce supports sub-directories. It was added by MAPREDUCE-1501.
    // Some optimizations can only be performed if the version of hadoop being used supports
    // sub-directories
    HIVE_HADOOP_SUPPORTS_SUBDIRECTORIES("hive.mapred.supports.subdirectories", false),

    // optimize skewed join by changing the query plan at compile time
    HIVE_OPTIMIZE_SKEWJOIN_COMPILETIME("hive.optimize.skewjoin.compiletime", false),

    // Indexes
    HIVEOPTINDEXFILTER_COMPACT_MINSIZE("hive.optimize.index.filter.compact.minsize", (long) 5 * 1024 * 1024 * 1024), // 5G
    HIVEOPTINDEXFILTER_COMPACT_MAXSIZE("hive.optimize.index.filter.compact.maxsize", (long) -1), // infinity
    HIVE_INDEX_COMPACT_QUERY_MAX_ENTRIES("hive.index.compact.query.max.entries", (long) 10000000), // 10M
    HIVE_INDEX_COMPACT_QUERY_MAX_SIZE("hive.index.compact.query.max.size", (long) 10 * 1024 * 1024 * 1024), // 10G
    HIVE_INDEX_COMPACT_BINARY_SEARCH("hive.index.compact.binary.search", true),

    // Statistics
    HIVESTATSAUTOGATHER("hive.stats.autogather", true),
    HIVESTATSDBCLASS("hive.stats.dbclass", "fs",
        new PatternValidator("jdbc(:.*)", "hbase", "counter", "custom", "fs")), // StatsSetupConst.StatDB
    HIVESTATSJDBCDRIVER("hive.stats.jdbcdriver",
        "org.apache.derby.jdbc.EmbeddedDriver"), // JDBC driver specific to the dbclass
    HIVESTATSDBCONNECTIONSTRING("hive.stats.dbconnectionstring",
        "jdbc:derby:;databaseName=TempStatsStore;create=true"), // automatically create database
    HIVE_STATS_DEFAULT_PUBLISHER("hive.stats.default.publisher",
        ""), // default stats publisher if none of JDBC/HBase is specified
    HIVE_STATS_DEFAULT_AGGREGATOR("hive.stats.default.aggregator",
        ""), // default stats aggregator if none of JDBC/HBase is specified
    HIVE_STATS_JDBC_TIMEOUT("hive.stats.jdbc.timeout",
        30), // default timeout in sec for JDBC connection & SQL statements
    HIVE_STATS_ATOMIC("hive.stats.atomic",
        false), // whether to update metastore stats only if all stats are available
    HIVE_STATS_RETRIES_MAX("hive.stats.retries.max",
        0),     // maximum # of retries to insert/select/delete the stats DB
    HIVE_STATS_RETRIES_WAIT("hive.stats.retries.wait",
        3000),  // # milliseconds to wait before the next retry
    HIVE_STATS_COLLECT_RAWDATASIZE("hive.stats.collect.rawdatasize", true),
    // should the raw data size be collected when analyzing tables
    CLIENT_STATS_COUNTERS("hive.client.stats.counters", ""),
    //Subset of counters that should be of interest for hive.client.stats.publishers (when one wants to limit their publishing). Non-display names should be used".
    HIVE_STATS_RELIABLE("hive.stats.reliable", false),
    // number of threads used by partialscan/noscan stats gathering for partitioned tables.
    // This is applicable only for file formats that implement StatsProvidingRecordReader
    // interface (like ORC)
    HIVE_STATS_GATHER_NUM_THREADS("hive.stats.gather.num.threads", 10),
    // Collect table access keys information for operators that can benefit from bucketing
    HIVE_STATS_COLLECT_TABLEKEYS("hive.stats.collect.tablekeys", false),
    // Collect column access information
    HIVE_STATS_COLLECT_SCANCOLS("hive.stats.collect.scancols", false),
    // standard error allowed for ndv estimates. A lower value indicates higher accuracy and a
    // higher compute cost.
    HIVE_STATS_NDV_ERROR("hive.stats.ndv.error", (float)20.0),
    HIVE_STATS_KEY_PREFIX_MAX_LENGTH("hive.stats.key.prefix.max.length", 150),
    HIVE_STATS_KEY_PREFIX_RESERVE_LENGTH("hive.stats.key.prefix.reserve.length", 24),
    HIVE_STATS_KEY_PREFIX("hive.stats.key.prefix", ""), // internal usage only
    // if length of variable length data type cannot be determined this length will be used.
    HIVE_STATS_MAX_VARIABLE_LENGTH("hive.stats.max.variable.length", 100),
    // if number of elements in list cannot be determined, this value will be used
    HIVE_STATS_LIST_NUM_ENTRIES("hive.stats.list.num.entries", 10),
    // if number of elements in map cannot be determined, this value will be used
    HIVE_STATS_MAP_NUM_ENTRIES("hive.stats.map.num.entries", 10),
    // to accurately compute statistics for GROUPBY map side parallelism needs to be known
    HIVE_STATS_MAP_SIDE_PARALLELISM("hive.stats.map.parallelism", 1),
    // statistics annotation fetches stats for each partition, which can be expensive. turning
    // this off will result in basic sizes being fetched from namenode instead
    HIVE_STATS_FETCH_PARTITION_STATS("hive.stats.fetch.partition.stats", true),
    // statistics annotation fetches column statistics for all required columns which can
    // be very expensive sometimes
    HIVE_STATS_FETCH_COLUMN_STATS("hive.stats.fetch.column.stats", false),
    // in the absence of column statistics, the estimated number of rows/data size that will
    // be emitted from join operator will depend on this factor
    HIVE_STATS_JOIN_FACTOR("hive.stats.join.factor", (float) 1.1),
    // in the absence of uncompressed/raw data size, total file size will be used for statistics
    // annotation. But the file may be compressed, encoded and serialized which may be lesser in size
    // than the actual uncompressed/raw data size. This factor will be multiplied to file size to estimate
    // the raw data size.
    HIVE_STATS_DESERIALIZATION_FACTOR("hive.stats.deserialization.factor", (float) 1.0),

    // Concurrency
    HIVE_SUPPORT_CONCURRENCY("hive.support.concurrency", false),
    HIVE_LOCK_MANAGER("hive.lock.manager", "org.apache.hadoop.hive.ql.lockmgr.zookeeper.ZooKeeperHiveLockManager"),
    HIVE_LOCK_NUMRETRIES("hive.lock.numretries", 100),
    HIVE_UNLOCK_NUMRETRIES("hive.unlock.numretries", 10),
    HIVE_LOCK_SLEEP_BETWEEN_RETRIES("hive.lock.sleep.between.retries", 60),
    HIVE_LOCK_MAPRED_ONLY("hive.lock.mapred.only.operation", false),

    HIVE_ZOOKEEPER_QUORUM("hive.zookeeper.quorum", ""),
    HIVE_ZOOKEEPER_CLIENT_PORT("hive.zookeeper.client.port", "2181"),
    HIVE_ZOOKEEPER_SESSION_TIMEOUT("hive.zookeeper.session.timeout", 600*1000),
    HIVE_ZOOKEEPER_NAMESPACE("hive.zookeeper.namespace", "hive_zookeeper_namespace"),
    HIVE_ZOOKEEPER_CLEAN_EXTRA_NODES("hive.zookeeper.clean.extra.nodes", false),

    // Transactions
    HIVE_TXN_MANAGER("hive.txn.manager",
        "org.apache.hadoop.hive.ql.lockmgr.DummyTxnManager"),
    // time after which transactions are declared aborted if the client has
    // not sent a heartbeat, in seconds.
    HIVE_TXN_TIMEOUT("hive.txn.timeout", 300),

    // Maximum number of transactions that can be fetched in one call to
    // open_txns().
    // Increasing this will decrease the number of delta files created when
    // streaming data into Hive.  But it will also increase the number of
    // open transactions at any given time, possibly impacting read
    // performance.
    HIVE_TXN_MAX_OPEN_BATCH("hive.txn.max.open.batch", 1000),

    // Whether to run the compactor's initiator thread in this metastore instance or not.
    HIVE_COMPACTOR_INITIATOR_ON("hive.compactor.initiator.on", false),

    // Number of compactor worker threads to run on this metastore instance.
    HIVE_COMPACTOR_WORKER_THREADS("hive.compactor.worker.threads", 0),

    // Time, in seconds, before a given compaction in working state is declared a failure and
    // returned to the initiated state.
    HIVE_COMPACTOR_WORKER_TIMEOUT("hive.compactor.worker.timeout", 86400L),

    // Time in seconds between checks to see if any partitions need compacted.  This should be
    // kept high because each check for compaction requires many calls against the NameNode.
    HIVE_COMPACTOR_CHECK_INTERVAL("hive.compactor.check.interval", 300L),

    // Number of delta files that must exist in a directory before the compactor will attempt a
    // minor compaction.
    HIVE_COMPACTOR_DELTA_NUM_THRESHOLD("hive.compactor.delta.num.threshold", 10),

    // Percentage (by size) of base that deltas can be before major compaction is initiated.
    HIVE_COMPACTOR_DELTA_PCT_THRESHOLD("hive.compactor.delta.pct.threshold", 0.1f),

    // Number of aborted transactions involving a particular table or partition before major
    // compaction is initiated.
    HIVE_COMPACTOR_ABORTEDTXN_THRESHOLD("hive.compactor.abortedtxn.threshold", 1000),

    // For HBase storage handler
    HIVE_HBASE_WAL_ENABLED("hive.hbase.wal.enabled", true),

    // For har files
    HIVEARCHIVEENABLED("hive.archive.enabled", false),

    //Enable/Disable gbToIdx rewrite rule
    HIVEOPTGBYUSINGINDEX("hive.optimize.index.groupby", false),

    HIVEOUTERJOINSUPPORTSFILTERS("hive.outerjoin.supports.filters", true),

    // 'minimal', 'more' (and 'all' later)
    HIVEFETCHTASKCONVERSION("hive.fetch.task.conversion", "minimal",
        new StringsValidator("minimal", "more")),
    HIVEFETCHTASKCONVERSIONTHRESHOLD("hive.fetch.task.conversion.threshold", -1l),

    HIVEFETCHTASKAGGR("hive.fetch.task.aggr", false),

    HIVEOPTIMIZEMETADATAQUERIES("hive.compute.query.using.stats", false),

    // Serde for FetchTask
    HIVEFETCHOUTPUTSERDE("hive.fetch.output.serde", "org.apache.hadoop.hive.serde2.DelimitedJSONSerDe"),

    HIVEEXPREVALUATIONCACHE("hive.cache.expr.evaluation", true),

    // Hive Variables
    HIVEVARIABLESUBSTITUTE("hive.variable.substitute", true),
    HIVEVARIABLESUBSTITUTEDEPTH("hive.variable.substitute.depth", 40),

    HIVECONFVALIDATION("hive.conf.validation", true),

    SEMANTIC_ANALYZER_HOOK("hive.semantic.analyzer.hook", ""),
    HIVE_AUTHORIZATION_ENABLED("hive.security.authorization.enabled", false),
    HIVE_AUTHORIZATION_MANAGER("hive.security.authorization.manager",
        "org.apache.hadoop.hive.ql.security.authorization.DefaultHiveAuthorizationProvider"),
    HIVE_AUTHENTICATOR_MANAGER("hive.security.authenticator.manager",
        "org.apache.hadoop.hive.ql.security.HadoopDefaultAuthenticator"),
    HIVE_METASTORE_AUTHORIZATION_MANAGER("hive.security.metastore.authorization.manager",
        "org.apache.hadoop.hive.ql.security.authorization."
        + "DefaultHiveMetastoreAuthorizationProvider"),
    HIVE_METASTORE_AUTHENTICATOR_MANAGER("hive.security.metastore.authenticator.manager",
        "org.apache.hadoop.hive.ql.security.HadoopDefaultMetastoreAuthenticator"),
    HIVE_AUTHORIZATION_TABLE_USER_GRANTS("hive.security.authorization.createtable.user.grants", ""),
    HIVE_AUTHORIZATION_TABLE_GROUP_GRANTS("hive.security.authorization.createtable.group.grants",
        ""),
    HIVE_AUTHORIZATION_TABLE_ROLE_GRANTS("hive.security.authorization.createtable.role.grants", ""),
    HIVE_AUTHORIZATION_TABLE_OWNER_GRANTS("hive.security.authorization.createtable.owner.grants",
        ""),

    // if this is not set default value is added by sql standard authorizer.
    // Default value can't be set in this constructor as it would refer names in other ConfVars
    // whose constructor would not have been called
    HIVE_AUTHORIZATION_SQL_STD_AUTH_CONFIG_WHITELIST("hive.security.authorization.sqlstd.confwhitelist", ""),

    // Print column names in output
    HIVE_CLI_PRINT_HEADER("hive.cli.print.header", false),

    HIVE_ERROR_ON_EMPTY_PARTITION("hive.error.on.empty.partition", false),

    HIVE_INDEX_IGNORE_HDFS_LOC("hive.index.compact.file.ignore.hdfs", false),

    HIVE_EXIM_URI_SCHEME_WL("hive.exim.uri.scheme.whitelist", "hdfs,pfile"),
    // temporary variable for testing. This is added just to turn off this feature in case of a bug in
    // deployment. It has not been documented in hive-default.xml intentionally, this should be removed
    // once the feature is stable
    HIVE_MAPPER_CANNOT_SPAN_MULTIPLE_PARTITIONS("hive.mapper.cannot.span.multiple.partitions", false),
    HIVE_REWORK_MAPREDWORK("hive.rework.mapredwork", false),
    HIVE_CONCATENATE_CHECK_INDEX ("hive.exec.concatenate.check.index", true),
    HIVE_IO_EXCEPTION_HANDLERS("hive.io.exception.handlers", ""),

    // logging configuration
    HIVE_LOG4J_FILE("hive.log4j.file", ""),
    HIVE_EXEC_LOG4J_FILE("hive.exec.log4j.file", ""),

    // prefix used to auto generated column aliases (this should be started with '_')
    HIVE_AUTOGEN_COLUMNALIAS_PREFIX_LABEL("hive.autogen.columnalias.prefix.label", "_c"),
    HIVE_AUTOGEN_COLUMNALIAS_PREFIX_INCLUDEFUNCNAME(
                               "hive.autogen.columnalias.prefix.includefuncname", false),

    // The class responsible for logging client side performance metrics
    // Must be a subclass of org.apache.hadoop.hive.ql.log.PerfLogger
    HIVE_PERF_LOGGER("hive.exec.perf.logger", "org.apache.hadoop.hive.ql.log.PerfLogger"),
    // Whether to delete the scratchdir while startup
    HIVE_START_CLEANUP_SCRATCHDIR("hive.start.cleanup.scratchdir", false),
    HIVE_INSERT_INTO_MULTILEVEL_DIRS("hive.insert.into.multilevel.dirs", false),
    HIVE_WAREHOUSE_SUBDIR_INHERIT_PERMS("hive.warehouse.subdir.inherit.perms", false),
    // whether insert into external tables is allowed
    HIVE_INSERT_INTO_EXTERNAL_TABLES("hive.insert.into.external.tables", true),

    // A comma separated list of hooks which implement HiveDriverRunHook and will be run at the
    // beginning and end of Driver.run, these will be run in the order specified
    HIVE_DRIVER_RUN_HOOKS("hive.exec.driver.run.hooks", ""),
    HIVE_DDL_OUTPUT_FORMAT("hive.ddl.output.format", null),
    HIVE_ENTITY_SEPARATOR("hive.entity.separator", "@"),
    HIVE_DISPLAY_PARTITION_COLUMNS_SEPARATELY("hive.display.partition.cols.separately",true),
    HIVE_SERVER2_MAX_START_ATTEMPTS("hive.server2.max.start.attempts", 30L,
        new LongRangeValidator(0L, Long.MAX_VALUE)),

    // binary or http
    HIVE_SERVER2_TRANSPORT_MODE("hive.server2.transport.mode", "binary",
        new StringsValidator("binary", "http")),

    // http (over thrift) transport settings
    HIVE_SERVER2_THRIFT_HTTP_PORT("hive.server2.thrift.http.port", 10001),
    HIVE_SERVER2_THRIFT_HTTP_PATH("hive.server2.thrift.http.path", "cliservice"),
    HIVE_SERVER2_THRIFT_HTTP_MIN_WORKER_THREADS("hive.server2.thrift.http.min.worker.threads", 5),
    HIVE_SERVER2_THRIFT_HTTP_MAX_WORKER_THREADS("hive.server2.thrift.http.max.worker.threads", 500),

    // binary transport settings
    HIVE_SERVER2_THRIFT_PORT("hive.server2.thrift.port", 10000),
    HIVE_SERVER2_THRIFT_BIND_HOST("hive.server2.thrift.bind.host", ""),
    HIVE_SERVER2_THRIFT_SASL_QOP("hive.server2.thrift.sasl.qop", "auth",
        new StringsValidator("auth", "auth-int", "auth-conf")),
    HIVE_SERVER2_THRIFT_MIN_WORKER_THREADS("hive.server2.thrift.min.worker.threads", 5),
    HIVE_SERVER2_THRIFT_MAX_WORKER_THREADS("hive.server2.thrift.max.worker.threads", 500),

    // Configuration for async thread pool in SessionManager
    // Number of async threads
    HIVE_SERVER2_ASYNC_EXEC_THREADS("hive.server2.async.exec.threads", 100),
    // Number of seconds HiveServer2 shutdown will wait for async threads to terminate
    HIVE_SERVER2_ASYNC_EXEC_SHUTDOWN_TIMEOUT("hive.server2.async.exec.shutdown.timeout", 10),
    // Size of the wait queue for async thread pool in HiveServer2.
    // After hitting this limit, the async thread pool will reject new requests.
    HIVE_SERVER2_ASYNC_EXEC_WAIT_QUEUE_SIZE("hive.server2.async.exec.wait.queue.size", 100),
    // Number of seconds that an idle HiveServer2 async thread (from the thread pool)
    // will wait for a new task to arrive before terminating
    HIVE_SERVER2_ASYNC_EXEC_KEEPALIVE_TIME("hive.server2.async.exec.keepalive.time", 10),

    // Time in milliseconds that HiveServer2 will wait,
    // before responding to asynchronous calls that use long polling
    HIVE_SERVER2_LONG_POLLING_TIMEOUT("hive.server2.long.polling.timeout", 5000L),

    // HiveServer2 auth configuration
    HIVE_SERVER2_AUTHENTICATION("hive.server2.authentication", "NONE",
        new StringsValidator("NOSASL", "NONE", "LDAP", "KERBEROS", "PAM", "CUSTOM")),
    HIVE_SERVER2_ALLOW_USER_SUBSTITUTION("hive.server2.allow.user.substitution", true),
    HIVE_SERVER2_KERBEROS_KEYTAB("hive.server2.authentication.kerberos.keytab", ""),
    HIVE_SERVER2_KERBEROS_PRINCIPAL("hive.server2.authentication.kerberos.principal", ""),
    HIVE_SERVER2_SPNEGO_KEYTAB("hive.server2.authentication.spnego.keytab", ""),
    HIVE_SERVER2_SPNEGO_PRINCIPAL("hive.server2.authentication.spnego.principal", ""),
    HIVE_SERVER2_PLAIN_LDAP_URL("hive.server2.authentication.ldap.url", null),
    HIVE_SERVER2_PLAIN_LDAP_BASEDN("hive.server2.authentication.ldap.baseDN", null),
    HIVE_SERVER2_PLAIN_LDAP_DOMAIN("hive.server2.authentication.ldap.Domain", null),
    HIVE_SERVER2_CUSTOM_AUTHENTICATION_CLASS("hive.server2.custom.authentication.class", null),
    // List of the underlying pam services that should be used when auth type is PAM
    // A file with the same name must exist in /etc/pam.d
    HIVE_SERVER2_PAM_SERVICES("hive.server2.authentication.pam.services", null),
    HIVE_SERVER2_ENABLE_DOAS("hive.server2.enable.doAs", true),
    HIVE_SERVER2_TABLE_TYPE_MAPPING("hive.server2.table.type.mapping", "CLASSIC",
        new StringsValidator("CLASSIC", "HIVE")),
    HIVE_SERVER2_SESSION_HOOK("hive.server2.session.hook", ""),
    HIVE_SERVER2_USE_SSL("hive.server2.use.SSL", false),
    HIVE_SERVER2_SSL_KEYSTORE_PATH("hive.server2.keystore.path", ""),
    HIVE_SERVER2_SSL_KEYSTORE_PASSWORD("hive.server2.keystore.password", ""),

    HIVE_SECURITY_COMMAND_WHITELIST("hive.security.command.whitelist", "set,reset,dfs,add,delete,compile"),

    HIVE_CONF_RESTRICTED_LIST("hive.conf.restricted.list", "hive.security.authenticator.manager,hive.security.authorization.manager"),

    // If this is set all move tasks at the end of a multi-insert query will only begin once all
    // outputs are ready
    HIVE_MULTI_INSERT_MOVE_TASKS_SHARE_DEPENDENCIES(
        "hive.multi.insert.move.tasks.share.dependencies", false),

    // If this is set, when writing partitions, the metadata will include the bucketing/sorting
    // properties with which the data was written if any (this will not overwrite the metadata
    // inherited from the table if the table is bucketed/sorted)
    HIVE_INFER_BUCKET_SORT("hive.exec.infer.bucket.sort", false),
    // If this is set, when setting the number of reducers for the map reduce task which writes the
    // final output files, it will choose a number which is a power of two.  The number of reducers
    // may be set to a power of two, only to be followed by a merge task meaning preventing
    // anything from being inferred.
    HIVE_INFER_BUCKET_SORT_NUM_BUCKETS_POWER_TWO(
        "hive.exec.infer.bucket.sort.num.buckets.power.two", false),

    /* The following section contains all configurations used for list bucketing feature.*/
    /* This is not for clients. but only for block merge task. */
    /* This is used by BlockMergeTask to send out flag to RCFileMergeMapper */
    /* about alter table...concatenate and list bucketing case. */
    HIVEMERGECURRENTJOBCONCATENATELISTBUCKETING(
        "hive.merge.current.job.concatenate.list.bucketing", true),
    /* This is not for clients. but only for block merge task. */
    /* This is used by BlockMergeTask to send out flag to RCFileMergeMapper */
    /* about depth of list bucketing. */
    HIVEMERGECURRENTJOBCONCATENATELISTBUCKETINGDEPTH(
            "hive.merge.current.job.concatenate.list.bucketing.depth", 0),
    // Enable list bucketing optimizer. Default value is false so that we disable it by default.
    HIVEOPTLISTBUCKETING("hive.optimize.listbucketing", false),

    // Allow TCP Keep alive socket option for for HiveServer or a maximum timeout for the socket.

    SERVER_READ_SOCKET_TIMEOUT("hive.server.read.socket.timeout", 10),
    SERVER_TCP_KEEP_ALIVE("hive.server.tcp.keepalive", true),

    // Whether to show the unquoted partition names in query results.
    HIVE_DECODE_PARTITION_NAME("hive.decode.partition.name", false),

    HIVE_EXECUTION_ENGINE("hive.execution.engine", "mr",
        new StringsValidator("mr", "tez")),
    HIVE_JAR_DIRECTORY("hive.jar.directory", null),
    HIVE_USER_INSTALL_DIR("hive.user.install.directory", "hdfs:///user/"),

    // Vectorization enabled
    HIVE_VECTORIZATION_ENABLED("hive.vectorized.execution.enabled", false),
    HIVE_VECTORIZATION_GROUPBY_CHECKINTERVAL("hive.vectorized.groupby.checkinterval", 100000),
    HIVE_VECTORIZATION_GROUPBY_MAXENTRIES("hive.vectorized.groupby.maxentries", 1000000),
    HIVE_VECTORIZATION_GROUPBY_FLUSH_PERCENT("hive.vectorized.groupby.flush.percent", (float) 0.1),


    HIVE_TYPE_CHECK_ON_INSERT("hive.typecheck.on.insert", true),
    HIVE_HADOOP_CLASSPATH("hive.hadoop.classpath", null),

    // Whether to send the query plan via local resource or RPC
    HIVE_RPC_QUERY_PLAN("hive.rpc.query.plan", false),

    // Whether to generate the splits locally or in the AM (tez only)
    HIVE_AM_SPLIT_GENERATION("hive.compute.splits.in.am", true),

    // Whether to re-localize jars for input formats and such w/o restarting AM (tez only)
    TEZ_RELOCALIZE_JARS_FOR_AM("hive.tez.relocalize.am", true),

    HIVE_PREWARM_ENABLED("hive.prewarm.enabled", false),
    HIVE_PREWARM_NUM_CONTAINERS("hive.prewarm.numcontainers", 10),

    // none, idonly, traverse, execution
    HIVESTAGEIDREARRANGE("hive.stageid.rearrange", "none"),
    HIVEEXPLAINDEPENDENCYAPPENDTASKTYPES("hive.explain.dependency.append.tasktype", false),

    HIVECOUNTERGROUP("hive.counters.group.name", "HIVE"),

    HIVE_SERVER2_TEZ_DEFAULT_QUEUES("hive.server2.tez.default.queues", ""),
    HIVE_SERVER2_TEZ_SESSIONS_PER_DEFAULT_QUEUE("hive.server2.tez.sessions.per.default.queue", 1),
    HIVE_SERVER2_TEZ_INITIALIZE_DEFAULT_SESSIONS("hive.server2.tez.initialize.default.sessions",
        false),

    // none, column
    // none is the default(past) behavior. Implies only alphaNumeric and underscore are valid characters in identifiers.
    // column: implies column names can contain any character.
    HIVE_QUOTEDID_SUPPORT("hive.support.quoted.identifiers", "column",
        new PatternValidator("none", "column")),

    USERS_IN_ADMIN_ROLE("hive.users.in.admin.role",""),

    // Enable (configurable) deprecated behaviors by setting desired level of backward compatbility
    // Setting to 0.12:
    //   Maintains division behavior: int / int => double
    // Setting to 0.13:
    HIVE_COMPAT("hive.compat", HiveCompat.DEFAULT_COMPAT_LEVEL),
    HIVE_LOCALIZE_RESOURCE_WAIT_INTERVAL("hive.localize.resource.wait.interval", 5000L), // in ms
    HIVE_LOCALIZE_RESOURCE_NUM_WAIT_ATTEMPTS("hive.localize.resource.num.wait.attempts", 5),

    // Check if a plan contains a Cross Product.
    // If there is one, output a warning to the Session's console.
    HIVE_CHECK_CROSS_PRODUCT("hive.exec.check.crossproducts", true),
<<<<<<< HEAD
    ENABLE_CUSTOM_GROUPED_SPLITS("hive.enable.custom.grouped.spltis", true),
    HIVE_CONVERT_JOIN_BUCKET_MAPJOIN_TEZ("hive.convert.join.bucket.mapjoin.tez", false),
=======
    HIVE_LOCALIZE_RESOURCE_WAIT_INTERVAL("hive.localize.resource.wait.interval", 5000L), // in ms
    HIVE_LOCALIZE_RESOURCE_NUM_WAIT_ATTEMPTS("hive.localize.resource.num.wait.attempts", 5),
>>>>>>> ccd141f9
    ;

    public final String varname;
    public final String defaultVal;
    public final int defaultIntVal;
    public final long defaultLongVal;
    public final float defaultFloatVal;
    public final Class<?> valClass;
    public final boolean defaultBoolVal;

    private final VarType type;

    private final Validator validator;

    ConfVars(String varname, String defaultVal) {
      this(varname, defaultVal, null);
    }

    ConfVars(String varname, String defaultVal, Validator validator) {
      this.varname = varname;
      this.valClass = String.class;
      this.defaultVal = defaultVal;
      this.defaultIntVal = -1;
      this.defaultLongVal = -1;
      this.defaultFloatVal = -1;
      this.defaultBoolVal = false;
      this.type = VarType.STRING;
      this.validator = validator;
    }

    ConfVars(String varname, int defaultVal) {
      this(varname, defaultVal, null);
    }

    ConfVars(String varname, int defaultIntVal, Validator validator) {
      this.varname = varname;
      this.valClass = Integer.class;
      this.defaultVal = Integer.toString(defaultIntVal);
      this.defaultIntVal = defaultIntVal;
      this.defaultLongVal = -1;
      this.defaultFloatVal = -1;
      this.defaultBoolVal = false;
      this.type = VarType.INT;
      this.validator = validator;
    }

    ConfVars(String varname, long defaultVal) {
      this(varname, defaultVal, null);
    }

    ConfVars(String varname, long defaultLongVal, Validator validator) {
      this.varname = varname;
      this.valClass = Long.class;
      this.defaultVal = Long.toString(defaultLongVal);
      this.defaultIntVal = -1;
      this.defaultLongVal = defaultLongVal;
      this.defaultFloatVal = -1;
      this.defaultBoolVal = false;
      this.type = VarType.LONG;
      this.validator = validator;
    }

    ConfVars(String varname, float defaultVal) {
      this(varname, defaultVal, null);
    }

    ConfVars(String varname, float defaultFloatVal, Validator validator) {
      this.varname = varname;
      this.valClass = Float.class;
      this.defaultVal = Float.toString(defaultFloatVal);
      this.defaultIntVal = -1;
      this.defaultLongVal = -1;
      this.defaultFloatVal = defaultFloatVal;
      this.defaultBoolVal = false;
      this.type = VarType.FLOAT;
      this.validator = validator;
    }

    ConfVars(String varname, boolean defaultBoolVal) {
      this.varname = varname;
      this.valClass = Boolean.class;
      this.defaultVal = Boolean.toString(defaultBoolVal);
      this.defaultIntVal = -1;
      this.defaultLongVal = -1;
      this.defaultFloatVal = -1;
      this.defaultBoolVal = defaultBoolVal;
      this.type = VarType.BOOLEAN;
      this.validator = null;
    }

    public boolean isType(String value) {
      return type.isType(value);
    }

    public String validate(String value) {
      return validator == null ? null : validator.validate(value);
    }

    public String typeString() {
      return type.typeString();
    }

    @Override
    public String toString() {
      return varname;
    }

    private static String findHadoopBinary() {
      String val = System.getenv("HADOOP_HOME");
      // In Hadoop 1.X and Hadoop 2.X HADOOP_HOME is gone and replaced with HADOOP_PREFIX
      if (val == null) {
        val = System.getenv("HADOOP_PREFIX");
      }
      // and if all else fails we can at least try /usr/bin/hadoop
      val = (val == null ? File.separator + "usr" : val)
        + File.separator + "bin" + File.separator + "hadoop";
      // Launch hadoop command file on windows.
      return val + (Shell.WINDOWS ? ".cmd" : "");
    }

    enum VarType {
      STRING { @Override
      void checkType(String value) throws Exception { } },
      INT { @Override
      void checkType(String value) throws Exception { Integer.valueOf(value); } },
      LONG { @Override
      void checkType(String value) throws Exception { Long.valueOf(value); } },
      FLOAT { @Override
      void checkType(String value) throws Exception { Float.valueOf(value); } },
      BOOLEAN { @Override
      void checkType(String value) throws Exception { Boolean.valueOf(value); } };

      boolean isType(String value) {
        try { checkType(value); } catch (Exception e) { return false; }
        return true;
      }
      String typeString() { return name().toUpperCase();}
      abstract void checkType(String value) throws Exception;
    }
  }

  /**
   * Writes the default ConfVars out to a byte array and returns an input
   * stream wrapping that byte array.
   *
   * We need this in order to initialize the ConfVar properties
   * in the underling Configuration object using the addResource(InputStream)
   * method.
   *
   * It is important to use a LoopingByteArrayInputStream because it turns out
   * addResource(InputStream) is broken since Configuration tries to read the
   * entire contents of the same InputStream repeatedly without resetting it.
   * LoopingByteArrayInputStream has special logic to handle this.
   */
  private static synchronized InputStream getConfVarInputStream() {
    if (confVarByteArray == null) {
      try {
        // Create a Hadoop configuration without inheriting default settings.
        Configuration conf = new Configuration(false);

        applyDefaultNonNullConfVars(conf);

        ByteArrayOutputStream confVarBaos = new ByteArrayOutputStream();
        conf.writeXml(confVarBaos);
        confVarByteArray = confVarBaos.toByteArray();
      } catch (Exception e) {
        // We're pretty screwed if we can't load the default conf vars
        throw new RuntimeException("Failed to initialize default Hive configuration variables!", e);
      }
    }
    return new LoopingByteArrayInputStream(confVarByteArray);
  }

  public void verifyAndSet(String name, String value) throws IllegalArgumentException {
    if (isWhiteListRestrictionEnabled) {
      if (!modWhiteList.contains(name)) {
        throw new IllegalArgumentException("Cannot modify " + name + " at runtime. "
            + "It is not in list of params that are allowed to be modified at runtime");
      }
    }
    if (restrictList.contains(name)) {
      throw new IllegalArgumentException("Cannot modify " + name + " at runtime. It is in the list"
          + "of parameters that can't be modified at runtime");
    }
    set(name, value);
  }

  public static int getIntVar(Configuration conf, ConfVars var) {
    assert (var.valClass == Integer.class) : var.varname;
    return conf.getInt(var.varname, var.defaultIntVal);
  }

  public static void setIntVar(Configuration conf, ConfVars var, int val) {
    assert (var.valClass == Integer.class) : var.varname;
    conf.setInt(var.varname, val);
  }

  public int getIntVar(ConfVars var) {
    return getIntVar(this, var);
  }

  public void setIntVar(ConfVars var, int val) {
    setIntVar(this, var, val);
  }

  public static long getLongVar(Configuration conf, ConfVars var) {
    assert (var.valClass == Long.class) : var.varname;
    return conf.getLong(var.varname, var.defaultLongVal);
  }

  public static long getLongVar(Configuration conf, ConfVars var, long defaultVal) {
    return conf.getLong(var.varname, defaultVal);
  }

  public static void setLongVar(Configuration conf, ConfVars var, long val) {
    assert (var.valClass == Long.class) : var.varname;
    conf.setLong(var.varname, val);
  }

  public long getLongVar(ConfVars var) {
    return getLongVar(this, var);
  }

  public void setLongVar(ConfVars var, long val) {
    setLongVar(this, var, val);
  }

  public static float getFloatVar(Configuration conf, ConfVars var) {
    assert (var.valClass == Float.class) : var.varname;
    return conf.getFloat(var.varname, var.defaultFloatVal);
  }

  public static float getFloatVar(Configuration conf, ConfVars var, float defaultVal) {
    return conf.getFloat(var.varname, defaultVal);
  }

  public static void setFloatVar(Configuration conf, ConfVars var, float val) {
    assert (var.valClass == Float.class) : var.varname;
    conf.setFloat(var.varname, val);
  }

  public float getFloatVar(ConfVars var) {
    return getFloatVar(this, var);
  }

  public void setFloatVar(ConfVars var, float val) {
    setFloatVar(this, var, val);
  }

  public static boolean getBoolVar(Configuration conf, ConfVars var) {
    assert (var.valClass == Boolean.class) : var.varname;
    return conf.getBoolean(var.varname, var.defaultBoolVal);
  }

  public static boolean getBoolVar(Configuration conf, ConfVars var, boolean defaultVal) {
    return conf.getBoolean(var.varname, defaultVal);
  }

  public static void setBoolVar(Configuration conf, ConfVars var, boolean val) {
    assert (var.valClass == Boolean.class) : var.varname;
    conf.setBoolean(var.varname, val);
  }

  public boolean getBoolVar(ConfVars var) {
    return getBoolVar(this, var);
  }

  public void setBoolVar(ConfVars var, boolean val) {
    setBoolVar(this, var, val);
  }

  public static String getVar(Configuration conf, ConfVars var) {
    assert (var.valClass == String.class) : var.varname;
    return conf.get(var.varname, var.defaultVal);
  }

  public static String getVar(Configuration conf, ConfVars var, String defaultVal) {
    return conf.get(var.varname, defaultVal);
  }

  public static void setVar(Configuration conf, ConfVars var, String val) {
    assert (var.valClass == String.class) : var.varname;
    conf.set(var.varname, val);
  }

  public static ConfVars getConfVars(String name) {
    return vars.get(name);
  }

  public String getVar(ConfVars var) {
    return getVar(this, var);
  }

  public void setVar(ConfVars var, String val) {
    setVar(this, var, val);
  }

  public void logVars(PrintStream ps) {
    for (ConfVars one : ConfVars.values()) {
      ps.println(one.varname + "=" + ((get(one.varname) != null) ? get(one.varname) : ""));
    }
  }

  public HiveConf() {
    super();
    initialize(this.getClass());
  }

  public HiveConf(Class<?> cls) {
    super();
    initialize(cls);
  }

  public HiveConf(Configuration other, Class<?> cls) {
    super(other);
    initialize(cls);
  }

  /**
   * Copy constructor
   */
  public HiveConf(HiveConf other) {
    super(other);
    hiveJar = other.hiveJar;
    auxJars = other.auxJars;
    origProp = (Properties)other.origProp.clone();
    restrictList.addAll(other.restrictList);
  }

  public Properties getAllProperties() {
    return getProperties(this);
  }

  private static Properties getProperties(Configuration conf) {
    Iterator<Map.Entry<String, String>> iter = conf.iterator();
    Properties p = new Properties();
    while (iter.hasNext()) {
      Map.Entry<String, String> e = iter.next();
      p.setProperty(e.getKey(), e.getValue());
    }
    return p;
  }

  private void initialize(Class<?> cls) {
    hiveJar = (new JobConf(cls)).getJar();

    // preserve the original configuration
    origProp = getAllProperties();

    // Overlay the ConfVars. Note that this ignores ConfVars with null values
    addResource(getConfVarInputStream());

    // Overlay hive-site.xml if it exists
    if (hiveSiteURL != null) {
      addResource(hiveSiteURL);
    }

    // Overlay the values of any system properties whose names appear in the list of ConfVars
    applySystemProperties();

    if(this.get("hive.metastore.local", null) != null) {
      l4j.warn("DEPRECATED: Configuration property hive.metastore.local no longer has any " +
          "effect. Make sure to provide a valid value for hive.metastore.uris if you are " +
          "connecting to a remote metastore.");
    }

    if ((this.get("hive.metastore.ds.retry.attempts") != null) ||
      this.get("hive.metastore.ds.retry.interval") != null) {
        l4j.warn("DEPRECATED: hive.metastore.ds.retry.* no longer has any effect.  " +
        "Use hive.hmshandler.retry.* instead");
    }

    // if the running class was loaded directly (through eclipse) rather than through a
    // jar then this would be needed
    if (hiveJar == null) {
      hiveJar = this.get(ConfVars.HIVEJAR.varname);
    }

    if (auxJars == null) {
      auxJars = this.get(ConfVars.HIVEAUXJARS.varname);
    }

    if (getBoolVar(ConfVars.METASTORE_SCHEMA_VERIFICATION)) {
      setBoolVar(ConfVars.METASTORE_AUTO_CREATE_SCHEMA, false);
      setBoolVar(ConfVars.METASTORE_FIXED_DATASTORE, true);
    }

    // setup list of conf vars that are not allowed to change runtime
    setupRestrictList();
  }


  /**
   * Apply system properties to this object if the property name is defined in ConfVars
   * and the value is non-null and not an empty string.
   */
  private void applySystemProperties() {
    Map<String, String> systemProperties = getConfSystemProperties();
    for (Entry<String, String> systemProperty : systemProperties.entrySet()) {
      this.set(systemProperty.getKey(), systemProperty.getValue());
    }
  }

  /**
   * This method returns a mapping from config variable name to its value for all config variables
   * which have been set using System properties
   */
  public static Map<String, String> getConfSystemProperties() {
    Map<String, String> systemProperties = new HashMap<String, String>();

    for (ConfVars oneVar : ConfVars.values()) {
      if (System.getProperty(oneVar.varname) != null) {
        if (System.getProperty(oneVar.varname).length() > 0) {
          systemProperties.put(oneVar.varname, System.getProperty(oneVar.varname));
        }
      }
    }

    return systemProperties;
  }

  /**
   * Overlays ConfVar properties with non-null values
   */
  private static void applyDefaultNonNullConfVars(Configuration conf) {
    for (ConfVars var : ConfVars.values()) {
      if (var.defaultVal == null) {
        // Don't override ConfVars with null values
        continue;
      }
      conf.set(var.varname, var.defaultVal);
    }
  }

  public Properties getChangedProperties() {
    Properties ret = new Properties();
    Properties newProp = getAllProperties();

    for (Object one : newProp.keySet()) {
      String oneProp = (String) one;
      String oldValue = origProp.getProperty(oneProp);
      if (!StringUtils.equals(oldValue, newProp.getProperty(oneProp))) {
        ret.setProperty(oneProp, newProp.getProperty(oneProp));
      }
    }
    return (ret);
  }

  public String getJar() {
    return hiveJar;
  }

  /**
   * @return the auxJars
   */
  public String getAuxJars() {
    return auxJars;
  }

  /**
   * @param auxJars the auxJars to set
   */
  public void setAuxJars(String auxJars) {
    this.auxJars = auxJars;
    setVar(this, ConfVars.HIVEAUXJARS, auxJars);
  }

  public URL getHiveDefaultLocation() {
    return hiveDefaultURL;
  }

  public static void setHiveSiteLocation(URL location) {
    hiveSiteURL = location;
  }

  public static URL getHiveSiteLocation() {
    return hiveSiteURL;
  }

  /**
   * @return the user name set in hadoop.job.ugi param or the current user from System
   * @throws IOException
   */
  public String getUser() throws IOException {
    try {
      UserGroupInformation ugi = ShimLoader.getHadoopShims()
        .getUGIForConf(this);
      return ugi.getUserName();
    } catch (LoginException le) {
      throw new IOException(le);
    }
  }

  public static String getColumnInternalName(int pos) {
    return "_col" + pos;
  }

  public static int getPositionFromInternalName(String internalName) {
    Pattern internalPattern = Pattern.compile("_col([0-9]+)");
    Matcher m = internalPattern.matcher(internalName);
    if (!m.matches()){
      return -1;
    } else {
      return Integer.parseInt(m.group(1));
    }
  }

  /**
   * validate value for a ConfVar, return non-null string for fail message
   */
  public static interface Validator {
    String validate(String value);
  }

  public static class StringsValidator implements Validator {
    private final Set<String> expected = new LinkedHashSet<String>();
    private StringsValidator(String... values) {
      for (String value : values) {
        expected.add(value.toLowerCase());
      }
    }
    @Override
    public String validate(String value) {
      if (value == null || !expected.contains(value.toLowerCase())) {
        return "Invalid value.. expects one of " + expected;
      }
      return null;
    }
  }

  public static class LongRangeValidator implements Validator {
    private final long lower, upper;

    public LongRangeValidator(long lower, long upper) {
      this.lower = lower;
      this.upper = upper;
    }

    @Override
    public String validate(String value) {
      try {
        if(value == null) {
          return "Value cannot be null";
        }
        value = value.trim();
        long lvalue = Long.parseLong(value);
        if (lvalue < lower || lvalue > upper) {
          return "Invalid value  " + value + ", which should be in between " + lower + " and " + upper;
        }
      } catch (NumberFormatException e) {
        return e.toString();
      }
      return null;
    }
  }

  public static class PatternValidator implements Validator {
    private final List<Pattern> expected = new ArrayList<Pattern>();
    private PatternValidator(String... values) {
      for (String value : values) {
        expected.add(Pattern.compile(value));
      }
    }
    @Override
    public String validate(String value) {
      if (value == null) {
        return "Invalid value.. expects one of patterns " + expected;
      }
      for (Pattern pattern : expected) {
        if (pattern.matcher(value).matches()) {
          return null;
        }
      }
      return "Invalid value.. expects one of patterns " + expected;
    }
  }

  public static class RatioValidator implements Validator {
    @Override
    public String validate(String value) {
      try {
        float fvalue = Float.valueOf(value);
        if (fvalue <= 0 || fvalue >= 1) {
          return "Invalid ratio " + value + ", which should be in between 0 to 1";
        }
      } catch (NumberFormatException e) {
        return e.toString();
      }
      return null;
    }
  }

  /**
   * Append comma separated list of config vars to the restrict List
   * @param restrictListStr
   */
  public void addToRestrictList(String restrictListStr) {
    if (restrictListStr == null) {
      return;
    }
    String oldList = this.getVar(ConfVars.HIVE_CONF_RESTRICTED_LIST);
    if (oldList == null || oldList.isEmpty()) {
      this.setVar(ConfVars.HIVE_CONF_RESTRICTED_LIST, restrictListStr);
    } else {
      this.setVar(ConfVars.HIVE_CONF_RESTRICTED_LIST, oldList + "," + restrictListStr);
    }
    setupRestrictList();
  }

  /**
   * Set if whitelist check is enabled for parameter modification
   *
   * @param isEnabled
   */
  @LimitedPrivate(value = { "Currently only for use by HiveAuthorizer" })
  public void setIsModWhiteListEnabled(boolean isEnabled) {
    this.isWhiteListRestrictionEnabled = isEnabled;
  }

  /**
   * Add config parameter name to whitelist of parameters that can be modified
   *
   * @param paramname
   */
  @LimitedPrivate(value = { "Currently only for use by HiveAuthorizer" })
  public void addToModifiableWhiteList(String paramname) {
    if (paramname == null) {
      return;
    }
    modWhiteList.add(paramname);
  }

  /**
   * Add the HIVE_CONF_RESTRICTED_LIST values to restrictList,
   * including HIVE_CONF_RESTRICTED_LIST itself
   */
  private void setupRestrictList() {
    String restrictListStr = this.getVar(ConfVars.HIVE_CONF_RESTRICTED_LIST);
    restrictList.clear();
    if (restrictListStr != null) {
      for (String entry : restrictListStr.split(",")) {
        restrictList.add(entry.trim());
      }
    }
    restrictList.add(ConfVars.HIVE_IN_TEST.varname);
    restrictList.add(ConfVars.HIVE_CONF_RESTRICTED_LIST.varname);
  }
}<|MERGE_RESOLUTION|>--- conflicted
+++ resolved
@@ -1036,13 +1036,10 @@
     // Check if a plan contains a Cross Product.
     // If there is one, output a warning to the Session's console.
     HIVE_CHECK_CROSS_PRODUCT("hive.exec.check.crossproducts", true),
-<<<<<<< HEAD
     ENABLE_CUSTOM_GROUPED_SPLITS("hive.enable.custom.grouped.spltis", true),
     HIVE_CONVERT_JOIN_BUCKET_MAPJOIN_TEZ("hive.convert.join.bucket.mapjoin.tez", false),
-=======
     HIVE_LOCALIZE_RESOURCE_WAIT_INTERVAL("hive.localize.resource.wait.interval", 5000L), // in ms
     HIVE_LOCALIZE_RESOURCE_NUM_WAIT_ATTEMPTS("hive.localize.resource.num.wait.attempts", 5),
->>>>>>> ccd141f9
     ;
 
     public final String varname;
